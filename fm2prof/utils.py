import ast
import locale
import os
import re
import shutil
from dataclasses import dataclass
from datetime import datetime, timedelta
from enum import unique
from logging import Logger
from pathlib import Path
from typing import (
    Any,
    Callable,
    Dict,
    Generator,
    Iterable,
    List,
    Optional,
    Tuple,
    Union,
)

import matplotlib as mpl
import matplotlib.dates as mdates
import matplotlib.gridspec as gridspec
import matplotlib.patches as mpatches
import matplotlib.pyplot as plt
import numpy as np
import pandas as pd
import tqdm
from matplotlib.figure import Figure
from matplotlib.ticker import AutoMinorLocator, FormatStrFormatter, MultipleLocator
from netCDF4 import Dataset
from pandas.plotting import register_matplotlib_converters
from scipy.interpolate import interp1d

from fm2prof import Project
from fm2prof.common import FM2ProfBase

register_matplotlib_converters()

COLORSCHEME = ["k", "#00cc96", "#0d38e0"]


class GenerateCrossSectionLocationFile(FM2ProfBase):
    """
    Builds a cross-section input file for FM2PROF from a SOBEK 3 DIMR network definition file.

    The distance between cross-section is computed from the differences between the offsets/chainages.
    The beginning and end point of each branch are treated as half-distance control volumes.

    It supports an optional :ref:`branchRuleFile.

    Use as a function i.e. this code will generate a cross-section location file:

    >>> GenerateCrossSectionLocationFile(**input)

    Parameters

        networkdefinitionfile: path to NetworkDefinitionFile.ini

        crossectionlocationfile: path to the desired output file

        branchrulefile: OPTIONAL path to a branchrulefile

    


    branchrulefile
    ^^^^^^^^^^^^^^
    This file may be used to exclude certain computational points from being
    used as the location of a cross-section. This is particularily useful
    when smaller branches connect to a major branch. 

    The branchrule file is a comma-seperates file with the following syntaxt:

    .. code-block:: shell
    
        branch,rules

    Here, `branch` is the name of the branch and `rules` are rules for exclusion 
    
    Supported general rules are:

    - onlyFirst: only keep the first cross-section, and exclude all others
    - onlyLast: only keep the last cross-section, and exclude all others
    - onlyEdges: only keep the first and last cross-section, and exclude all others
    - ignoreFirst: exclude the first cross-section on a branch
    - ignoreLast: exclude the last cross-section on a branch
    - ignoreEdges: exclude the first and last cross-section on a branch

    Additionally, specific cross-sections can be excluded by id. For example:


    .. code-block:: shell
    
        Channel1, channel_1_350.000

    In this case, the computational point with name `channel_1_350.000` will 
    not be used as the location of a cross-section. 

    Rules and individual exclusions can be mixed, e.g.:

    .. code-block:: shell
    
        Channel1, ignoreLast, channel_1_350.000

    """

    def __init__(
        self,
        networkdefinitionfile: Union[str, Path],
        crossectionlocationfile: Union[str, Path],
        branchrulefile: Optional[Union[str, Path]] = "",
    ):
        super().__init__()

        networkdefinitionfile, crossectionlocationfile, branchrulefile = map(
            Path, [networkdefinitionfile, crossectionlocationfile, branchrulefile]
        )

        required_files = (networkdefinitionfile.is_file(),)
        if not all(required_files):
            raise FileNotFoundError

        self._networkdeffile_to_input(
            networkdefinitionfile, crossectionlocationfile, branchrulefile
        )

    def _parse_NetworkDefinitionFile(
        self, networkdefinitionfile: Path, branchrules: Optional[Dict] = None
    ) -> Dict:
        """
        Output:

            x,y : coordinates of cross-section
            cid : name of the cross-section
            cdis: half-way distance between cross-section points on either side
            bid : name of the branch
            coff:  chainage of cross-section on branch

        """
        if not branchrules:
            branchrules = {}

        # Open network definition file, for each branch extract necessary info
        x = []  # x-coordinate of cross-section centre
        y = []  # y-coordinate of cross-section centre
        cid = []  # id of cross-section
        bid = []  # id of 1D branch
        coff = []  # offset of cross-section on 1D branch ('chainage')
        cdis = []  # distance of 1D branch influenced by crosss-section ('vaklengte')

        with open(networkdefinitionfile, "r") as f:
            for line in f:
                if line.strip().lower() == "[branch]":
                    branchid = f.readline().split("=")[1].strip()
                    xlength = 0
                    for i in range(10):
                        bline = f.readline().strip().lower().split("=")
                        if bline[0].strip() == "gridpointx":
                            xtmp = list(map(float, bline[1].split()))
                        elif bline[0].strip() == "gridpointy":
                            ytmp = list(map(float, bline[1].split()))
                        elif bline[0].strip() == "gridpointids":
                            cidtmp = bline[1].split(";")
                        elif bline[0].strip() == "gridpointoffsets":
                            cofftmp = list(map(float, bline[1].split()))

                            # compute distance between control volumes
                            cdistmp = np.append(np.diff(cofftmp) / 2, [0]) + np.append(
                                [0], np.diff(cofftmp) / 2
                            )

                    cdistmp = list(cdistmp)
                    # Append branchids
                    bidtmp = [branchid] * len(xtmp)

                    # strip cross-section ids
                    cidtmp = [c.strip() for c in cidtmp]

                    # Correct end points (: at end of branch, gridpoints of this branch and previous branch
                    # occupy the same position, which does not go over well with fm2profs classification algo)
                    offset = 1
                    xtmp[0] = np.interp(offset, cofftmp, xtmp)
                    ytmp[0] = np.interp(offset, cofftmp, ytmp)
                    offset = cofftmp[-1] - 1
                    xtmp[-1] = np.interp(offset, cofftmp, xtmp)
                    ytmp[-1] = np.interp(offset, cofftmp, ytmp)

                    # Apply Branchrules
                    if branchid in branchrules:
                        rule = branchrules[branchid].get("rule")
                        exceptions = branchrules[branchid].get("exceptions")
                        if rule:
                            (
                                xtmp,
                                ytmp,
                                cidtmp,
                                cdistmp,
                                bidtmp,
                                cofftmp,
                            ) = self._applyBranchRules(
                                rule, xtmp, ytmp, cidtmp, cdistmp, bidtmp, cofftmp
                            )
                        if exceptions:
                            (
                                xtmp,
                                ytmp,
                                cidtmp,
                                cdistmp,
                                bidtmp,
                                cofftmp,
                            ) = self._applyBranchExceptions(
                                exceptions, xtmp, ytmp, cidtmp, cdistmp, bidtmp, cofftmp
                            )
                        c = len(xtmp)
                        for ic in xtmp, ytmp, cidtmp, cdistmp, bidtmp, cofftmp:
                            if len(ic) != c:
                                raise ValueError

                    # Append all points
                    x.extend(xtmp)
                    y.extend(ytmp)
                    cid.extend(cidtmp)
                    cdis.extend(cdistmp)
                    bid.extend(bidtmp)
                    coff.extend(cofftmp)

        return dict(x=x, y=y, css_id=cid, css_len=cdis, branch_id=bid, css_offset=coff)

    def _networkdeffile_to_input(
        self,
        networkdefinitionfile: Path,
        crossectionlocationfile: Path,
        branchrulefile: Path,
    ):
        branchrules: Dict = {}

        if branchrulefile.is_file():
            branchrules = self._parseBranchRuleFile(branchrulefile)

        network_dict = self._parse_NetworkDefinitionFile(
            networkdefinitionfile, branchrules
        )

        self._writeCrossSectionLocationFile(crossectionlocationfile, network_dict)

    def _applyBranchExceptions(self, exceptions, x, y, cid, cdis, bid, coff):
        for exc in exceptions:
            if exc not in cid:
                self.set_logger_message(f"{exc} not found in branch", "error")
                continue

        pop_indices = [cid.index(exc) for exc in exceptions]

        for pop_index in sorted(pop_indices, reverse=True):
            if pop_index == 0:
                (
                    x,
                    y,
                    cid,
                    cdis,
                    bid,
                    coff,
                ) = self._applyBranchRules("ignorefirst", x, y, cid, cdis, bid, coff)
            elif pop_index == len(x) - 1:
                (
                    x,
                    y,
                    cid,
                    cdis,
                    bid,
                    coff,
                ) = self._applyBranchRules("ignorelast", x, y, cid, cdis, bid, coff)
            else:
                # pop the index
                for l in [x, y, cid, bid, coff]:
                    l.pop(pop_index)

                # divide the length
                next_pop = pop_index + 1
                prev_pop = pop_index - 1
                while next_pop in pop_indices:
                    next_pop += 1
                while prev_pop in pop_indices:
                    prev_pop -= 1

                cdis[pop_index - 1] += cdis[pop_index] / 2
                cdis[pop_index + 1] += cdis[pop_index] / 2

        if len(x) != len(cdis):
            for pop_index in sorted(pop_indices, reverse=True):
                del cdis[pop_index]

        return x, y, cid, cdis, bid, coff

    def _applyBranchRules(self, rule:str, x:float, y:float, cid:float, cdis:float, bid:str, coff:float):
        # bfunc: what points to pop (remove from list)
        bfunc = {
            "onlyedges": lambda x: [
                x[0],
                x[-1],
            ],  # only keep the 2 cross-section on either end of the branch
            "ignoreedges": lambda x: x[
                1:-1
            ],  # keep everything except 2 css on either end of the branch
            "ignorelast": lambda x: x[:-1],  # keep everything except last css on branch
            "ignorefirst": lambda x: x[1:],  # keep everything except first css on branch
            "onlyfirst": lambda x: [x[0]], # keep only the first css on branch
            "onlylast": lambda x: [x[-1]] # keep only the last css on branch
        }
        # disfunc: how to modify lengths
        disfunc = {
            "onlyedges": lambda x: [sum(x) / 2] * 2,
            "ignoreedges": lambda x: [sum(x[:2]), *x[2:-2], sum(x[-2:])],
            "ignorelast": lambda x: [*x[:-2], sum(x[-2:])],
            "ignorefirst": lambda x: [sum(x[:2]), *x[2:]],
            "onlyfirst": lambda x: [sum(x)],
            "onlylast": lambda x: [sum(x)],
        }

        try:
            bf = bfunc[rule.lower().strip()]
            df = disfunc[rule.lower().strip()]
            return bf(x), bf(y), bf(cid), df(cdis), bf(bid), bf(coff)
        except KeyError:
            self.set_logger_message(
                f"'{rule}' is not a known branchrules. Known rules are: {list(bfunc.keys())}",
                "error",
            )

    def _parseBranchRuleFile(self, branchrulefile: Path, delimiter: str = ",") -> Dict[str, Dict]:
        """
<<<<<<< HEAD
        Parses the branchrule filem which is a delimited file (comma by default)
=======
        Parse the branchrule file and return it as a dict
>>>>>>> d3b9496b
        """
        branchrules: dict = {}
        with open(branchrulefile, "r") as f:
            lines = [line.strip().split(delimiter) for line in f if len(line) > 1]
            
        for line in lines:
            
            branch: str = line[0].strip()
            rule: str = line[1].strip()
            exceptions: List = []
            if len(line) > 2:
                exceptions = [e.strip() for e in line[2:]]

            branchrules[branch] = dict(rule=rule, exceptions=exceptions)

        return branchrules

    def _writeCrossSectionLocationFile(
        self, crossectionlocationfile: Path, network_dict: Dict
    ):
        """
        List inputs:

        x,y : coordinates of cross-section
        cid : name of the cross-section
        cdis: half-way distance between cross-section points on either side
        bid : name of the branch
        coff:  chainage of cross-section on branch
        """
        x = network_dict.get("x")
        y = network_dict.get("y")
        cid = network_dict.get("css_id")
        cdis = network_dict.get("css_len")
        bid = network_dict.get("branch_id")
        coff = network_dict.get("css_offset")

        with open(crossectionlocationfile, "w") as f:
            f.write("name,x,y,length,branch,offset\n")
            for i in range(len(x)):
                f.write(
                    f"{cid[i]}, {x[i]:.4f}, {y[i]:.4f}, {cdis[i]:.2f}, {bid[i]}, {coff[i]:.2f}\n"
                )


class VisualiseOutput(FM2ProfBase):
    __cssdeffile = "CrossSectionDefinitions.ini"
    __volumefile = "volumes.csv"
    __rmainfile = "roughness-Main.ini"
    __rfp1file = "roughness-FloodPlain1.ini"

    def __init__(
        self,
        output_directory: str,
        figure_type: str = "png",
        overwrite: bool = True,
        logger: Logger = None,
    ):
        super().__init__(logger=logger)

        if not logger:
            self._create_logger()
        self.output_dir = Path(output_directory)
        self.fig_dir = self._generate_output_dir()
        self._set_files()
        self._ref_geom_y = []
        self._ref_geom_tw = []
        self._ref_geom_fw = []

        self.set_logger_message(f"Using {self.fig_dir} as output directory for figures")

        # initiate plotstyle
        # TODO: make configurable which style to use?
        PlotStyles.van_veen()

    @property
    def branches(self) -> Generator[List[str], None, None]:
        def split_css(name) -> Tuple[str, float, str]:
            chainage = float(name.split("_")[-1])
            branch = "_".join(name.split("_")[:-1])
            return (name, chainage, branch)

        def find_branches(css_list) -> List[str]:
            branches = np.unique([i[2] for i in css_names])
            contiguous_branches = np.unique([b.split("_")[0] for b in branches])
            return branches, contiguous_branches

        css_names = [split_css(css.get("id")) for css in self.cross_sections]
        branches, contiguous_branches = find_branches(css_names)
        return branches, contiguous_branches

    @property
    def number_of_cross_sections(self) -> int:
        return len(list(self.cross_sections))

    @property
    def cross_sections(self) -> Generator[Dict, None, None]:
        """
        Generator to loop through all cross-sections in definition file.

        Example use:

        >>> for css in visualiser.cross_sections:
        >>>     visualiser.make_figure(css)
        """
        csslist = self._readCSSDefFile()
        for css in csslist:
            yield css

    def figure_roughness_longitudinal(self, branch: str):
        """
        Assumes the following naming convention:
        [branch]_[optional:branch_order]_[chainage]
        """

        fig, ax = plt.subplots(1, figsize=(12, 5))

        css = self.get_cross_sections_for_branch(branch)

        chainage = []
        minmax = []
        for cross_section in css:
            chainage.append(cross_section[1])
            roughness = self.getRoughnessInfoForCss(cross_section[0])[1]
            minmax.append([min(roughness), max(roughness)])

        chainage = np.array(chainage) * 1e-3
        minmax = np.array(minmax)
        ax.plot(chainage, minmax[:, 0], label="minimum")
        ax.plot(chainage, minmax[:, 1], label="maximum")
        ax.set_ylabel("Ruwheid (Chezy)")
        ax.set_xlabel("Afstand [km]")
        ax.set_title(branch)
        fig, lgd = self._SetPlotStyle(fig, use_legend=True)
        plt.savefig(
            self.fig_dir.joinpath(f"roughness_longitudinal_{branch}.png"),
            bbox_extra_artists=[lgd],
            bbox_inches="tight",
        )

    def get_cross_sections_for_branch(self, branch: str):
        def split_css(name) -> Tuple[str, float, str]:
            chainage = float(name.split("_")[-1])
            branch = "_".join(name.split("_")[:-1])
            return (name, chainage, branch)

        def get_css_for_branch(css_list, branchname: str):
            return [c for c in css_list if c[2].startswith(branchname)]

        css_list = [split_css(css.get("id")) for css in self.cross_sections]
        branches, contiguous_branches = self.branches
        branch_list = []
        sub_branches = np.unique([b for b in branches if b.startswith(branch)])
        running_chainage = 0
        for i, sub_branch in enumerate(sub_branches):
            sublist = get_css_for_branch(css_list, sub_branch)
            if i > 0:
                running_chainage += get_css_for_branch(css_list, sub_branches[i - 1])[
                    -1
                ][1]
            branch_list.extend([(s[0], s[1] + running_chainage, s[2]) for s in sublist])

        return branch_list

    def getRoughnessInfoForCss(self, cssname, rtype: str = "roughnessMain"):
        """
        Opens roughness file and reads information for a given cross-section
        name
        """
        levels = None
        values = None
        with open(self.files[rtype], "r") as f:
            cssbranch, csschainage = self._parse_cssname(cssname)
            for line in f:
                if line.strip().lower() == "[branchproperties]":
                    if self._getValueFromLine(f).lower() == cssbranch:
                        [f.readline() for i in range(3)]
                        levels = list(map(float, self._getValueFromLine(f).split()))
                if line.strip().lower() == "[definition]":
                    if self._getValueFromLine(f).lower() == cssbranch:
                        if float(self._getValueFromLine(f).lower()) == csschainage:
                            values = list(map(float, self._getValueFromLine(f).split()))
        return levels, values

    def getVolumeInfoForCss(self, cssname):
        column_names = [
            "z",
            "2D_total_volume",
            "2D_flow_volume",
            "2D_wet_area",
            "2D_flow_area",
            "1D_total_volume_sd",
            "1D_total_volume",
            "1D_flow_volume_sd",
            "1D_flow_volume",
            "1D_total_width",
            "1D_flow_width",
        ]
        cssdata = {}
        for column in column_names:
            cssdata[column] = list()

        with open(self.files["volumes"], "r") as f:
            for line in f:
                values = line.strip().split(",")
                if values[0] == cssname:
                    for i, column in enumerate(column_names):
                        cssdata[column].append(float(values[i + 1]))

        return cssdata

    def get_cross_section_by_id(self, id: str) -> dict:
        """
        Get cross-section information given an id.

        Arguments:
            id (str): cross-section name
        """
        csslist = self._readCSSDefFile()
        for css in csslist:
            if css.get("id") == id:
                return css

    def figure_cross_section(
        self,
        css,
        reference_geometry: tuple = (),
        reference_roughness: tuple = (),
        save_to_file: bool = True,
        overwrite: bool = False,
        pbar: tqdm.std.tqdm = None,
    ) -> None:
        """
        Creates a figure

        Arguments

            css: dictionary containing cross-section information. Obtain with `VisualiseOutput.cross_sections`
                 generator or `VisualiseOutput.get_cross_section_by_id` method.

            reference_geometry (tuple): tuple(list(y), list(z))

            reference_roughness (tuple): tuple(list(z), list(n))

            save_to_file (bool): if true, save figure to VisualiseOutput.fig_dir
                                 if false, returns pyplot figure object

        """
        output_file = self.fig_dir.joinpath(f"{css['id']}.png")
        if output_file.is_file() & ~overwrite:
            self.set_logger_message("file already exists", "debug")
            return
        try:
            fig = plt.figure(figsize=(8, 12))
            gs = fig.add_gridspec(2, 2)
            axs = [
                fig.add_subplot(gs[0, :]),
                fig.add_subplot(gs[1, 0]),
                fig.add_subplot(gs[1, 1]),
            ]

            self._plot_geometry(css, axs[0], reference_geometry)
            self._plot_volume(css, axs[1])
            self._plot_roughness(css, axs[2], reference_roughness)

            fig, lgd = self._SetPlotStyle(fig)

            if save_to_file:
                plt.savefig(
                    output_file,
                    bbox_extra_artists=[lgd],
                    bbox_inches="tight",
                )
            else:
                return fig

        except Exception as e:
            self.set_logger_message(
                f"error processing: {css['id']} {str(e)}", "error", pbar=pbar
            )
            return None

        finally:
            plt.close()

    def plot_cross_sections(self):
        """Makes figures for all cross-sections in project,
        output to output directory of project"""
        pbar = tqdm.tqdm(total=self.number_of_cross_sections)
        self.start_new_log_task("Plotting cross-secton figures", pbar=pbar)

        for css in self.cross_sections:
            self.figure_cross_section(css, pbar=pbar)
            pbar.update(1)

        self.finish_log_task()

    def _generate_output_dir(self, figure_type: str = "png", overwrite: bool = True):
        """
        Creates a new directory in the output map to store figures for each cross-section

        Arguments:
            output_map - path to fm2prof output directory

        Returns:
            png images saved to file
        """

        figdir = self.output_dir.joinpath("figures/cross_sections")
        if not figdir.is_dir():
            figdir.mkdir(parents=True)
        return figdir

    def _set_files(self):
        self.files = {
            "css_def": os.path.join(self.output_dir, self.__cssdeffile),
            "volumes": os.path.join(self.output_dir, self.__volumefile),
            "roughnessMain": os.path.join(self.output_dir, self.__rmainfile),
            "roughnessFP1": os.path.join(self.output_dir, self.__rfp1file),
        }

    def _getValueFromLine(self, f):
        return f.readline().strip().split("=")[1].strip()

    def _readCSSDefFile(self) -> List[Dict]:
        csslist = list()

        with open(self.files.get("css_def"), "r") as f:
            for line in f:
                if line.lower().strip() == "[definition]":
                    css_id = f.readline().strip().split("=")[1]
                    [f.readline() for i in range(3)]
                    css_levels = list(map(float, self._getValueFromLine(f).split()))
                    css_fwidth = list(map(float, self._getValueFromLine(f).split()))
                    css_twidth = list(map(float, self._getValueFromLine(f).split()))
                    css_sdcrest = float(self._getValueFromLine(f))
                    css_sdflow = float(self._getValueFromLine(f))
                    css_sdtotal = float(self._getValueFromLine(f))
                    css_sdbaselevel = float(self._getValueFromLine(f))
                    css_mainsectionwidth = float(self._getValueFromLine(f))
                    css_fp1sectionwidth = float(self._getValueFromLine(f))

                    css = {
                        "id": css_id.strip(),
                        "levels": css_levels,
                        "flow_width": css_fwidth,
                        "total_width": css_twidth,
                        "SD_crest": css_sdcrest,
                        "SD_flow_area": css_sdflow,
                        "SD_total_area": css_sdtotal,
                        "SD_baselevel": css_sdbaselevel,
                        "mainsectionwidth": css_mainsectionwidth,
                        "fp1sectionwidth": css_fp1sectionwidth,
                    }
                    csslist.append(css)

        return csslist

    def _SetPlotStyle(self, *args, **kwargs):
        """todo: add preference to switch styles or
        inject own style
        """
        return PlotStyles.van_veen(*args, **kwargs)

    def _plot_geometry(self, css, ax, reference_geometry=None):

        # Get data
        tw = np.append([0], np.array(css["total_width"]))
        fw = np.append([0], np.array(css["flow_width"]))
        l = np.append(css["levels"][0], np.array(css["levels"]))
        mainsectionwidth = css["mainsectionwidth"]
        fp1sectionwidth = css["fp1sectionwidth"]

        # Get the water level where water level independent computation takes over
        # this is the lowest level where there is 2D information on volumes
        z_waterlevel_independent = self._get_lowest_water_level_in_2D(css)

        # Plot cross-section geometry
        for side in [-1, 1]:
            h = ax.fill_betweenx(
                l, side * fw / 2, side * tw / 2, color="#44B1D5AA", hatch="////"
            )
            ax.plot(side * tw / 2, l, "-k")
            ax.plot(side * fw / 2, l, "--k")

        # Plot roughness section width
        ax.plot(
            [-0.5 * mainsectionwidth, 0.5 * mainsectionwidth],
            [min(l) - 0.25] * 2,
            "-",
            linewidth=2,
            color="red",
            label="Main section",
        )
        ax.plot(
            [
                -0.5 * (mainsectionwidth + fp1sectionwidth),
                0.5 * (mainsectionwidth + fp1sectionwidth),
            ],
            [min(l) - 0.25] * 2,
            "--",
            color="red",
            label="Floodplain section",
        )
        # ax.plot(tw-0.5*max(fp1sectionwidth),[min(l)]*len(l), '--', color='cyan', label='Floodplain section')

        # Plot water level indepentent line
        ax.plot(
            tw - 0.5 * max(tw),
            [z_waterlevel_independent] * len(l),
            linestyle="--",
            color="m",
            label="Lowest water level in 2D",
        )

        h.set_label("Storage")

        ax.set_title(css["id"])
        ax.set_xlabel("[m]")
        ax.set_ylabel("[m]")

        if reference_geometry:
            ax.plot(
                reference_geometry[1],
                reference_geometry[0],
                "--r",
                label="Reference geometry",
            )

        # Plot crest level height
        sd_info = self._get_sd_plot_info(css)

        ax.plot(
            [-tw[-1] / 2, tw[-1] / 2],
            [sd_info.get("crest")] * 2,
            linestyle=sd_info.get("linestyle"),
            linewidth=1,
            color="orange",
            label=sd_info.get("label"),
        )

    def _plot_volume(self, css, ax):
        # Get data
        vd = self.getVolumeInfoForCss(css["id"])
        z_waterlevel_independent = self._get_lowest_water_level_in_2D(css)

        # Plot 1D volumes
        ax.fill_between(
            vd["z"],
            0,
            vd["1D_total_volume_sd"],
            color="#24A493",
            label="1D Total Volume (incl. SD)",
        )
        ax.fill_between(
            vd["z"],
            0,
            vd["1D_total_volume"],
            color="#108A7A",
            label="1D Total Volume (excl. SD)",
        )
        ax.fill_between(
            vd["z"],
            0,
            vd["1D_flow_volume"],
            color="#209AB4",
            label="1D Flow Volume (incl. SD)",
        )
        ax.fill_between(
            vd["z"],
            0,
            vd["1D_flow_volume"],
            color="#0C6B7F",
            label="1D Flow Volume (excl. SD)",
        )
        # Plot 2D volume
        ax.plot(vd["z"], vd["2D_total_volume"], "--k", label="2D Total Volume")
        ax.plot(vd["z"], vd["2D_flow_volume"], "-.k", label="2D Flow Volume")

        # Plot lowest point in 2D
        ax.plot(
            [z_waterlevel_independent] * len(vd["2D_total_volume"]),
            vd["2D_total_volume"],
            linestyle="--",
            linewidth=1,
            color="m",
            label="Lowest water level in 2D",
        )

        # Plot SD crest
        sd_info = self._get_sd_plot_info(css)
        ax.plot(
            [sd_info.get("crest")] * len(vd["2D_total_volume"]),
            vd["2D_total_volume"],
            linestyle=sd_info.get("linestyle"),
            linewidth=1,
            color="orange",
            label=sd_info.get("label"),
        )

        ax.set_ylim([0, ax.get_ylim()[1]])
        ax.set_xlim([min(vd["z"]), max(vd["z"])])
        ax.set_title("Volume graph")
        ax.set_xlabel("Water level [m]")
        ax.set_ylabel("Volume [m$^3$]")

    def _plot_roughness(self, css, ax, reference_roughness):
        levels, values = self.getRoughnessInfoForCss(css["id"], rtype="roughnessMain")
        try:
            ax.plot(levels, values, label="Main channel")
        except:
            pass

        try:
            levels, values = self.getRoughnessInfoForCss(
                css["id"], rtype="roughnessFP1"
            )
            if levels is not None and values is not None:
                ax.plot(levels, values, label="Floodplain1")
        except FileNotFoundError:
            pass

        if reference_roughness:
            ax.plot(
                reference_roughness[0],
                reference_roughness[1],
                "--r",
                label="Reference friction",
            )

        # Limit x axis to min and maximum level in cross-section
        ax.set_xlim(min(css["levels"]), max(css["levels"]))
        ax.set_title("Roughness")
        ax.set_xlabel("Water level [m]")
        ax.set_ylabel("Chezy coefficient [m$^{1/2}$/s]")

    @staticmethod
    def _get_sd_plot_info(css):
        l = np.append(css["levels"][0], np.array(css["levels"]))
        z_crest_level = css["SD_crest"]
        if z_crest_level <= max(l):
            if z_crest_level >= min(l):
                sd_linestyle = "--"
                sd_label = "SD Crest Level"
            else:
                z_crest_level = min(l)
                sd_linestyle = "-"
                sd_label = "SD Crest Level (cropped)"
        else:
            z_crest_level = max(l)
            sd_linestyle = "-"
            sd_label = "SD Crest Level (cropped)"

        return {"linestyle": sd_linestyle, "label": sd_label, "crest": z_crest_level}

    def _get_lowest_water_level_in_2D(self, css):
        vd = self.getVolumeInfoForCss(css["id"])
        index_waterlevel_independent = np.argmax(~np.isnan(vd.get("2D_total_volume")))
        z_waterlevel_independent = vd.get("z")[index_waterlevel_independent]
        return z_waterlevel_independent

    def _parse_cssname(self, cssname):
        """
        returns name of branch and chainage
        """
        branch, chainage = cssname.rsplit(
            "_", 1
        )  # rsplit prevents error if branchname contains _
        chainage = round(float(chainage), 2)

        return branch, chainage


class PlotStyles:
    myFmt = mdates.DateFormatter("%d-%b")
    monthlocator = mdates.MonthLocator(bymonthday=(1, 10, 20))
    daylocator = mdates.DayLocator(interval=5)

    @staticmethod
    def set_locale(localeString: str):
        try:
            locale.setlocale(locale.LC_TIME, localeString)
        except locale.Error:
            # known error on linux fix:
            # export LC_ALL="en_US.UTF-8" & export LC_CTYPE="en_US.UTF-8" & sudo dpkg-reconfigure locales
            print(f"could not set locale to {localeString}")
            pass

    @staticmethod
    def _is_timeaxis(axis) -> bool:
        try:
            label_string = axis.get_ticklabels()[0].get_text().replace("−", "-")
            # if label_string is empty (e.g. because of twin_axis, return false)
            if label_string:
                float(label_string)

        except ValueError:
            return True
        except IndexError:
            return False
        return False

    @classmethod
    def pilot_2021(cls, fig, legendbelow=False):
        for ax in fig.axes:
            ax.grid(False)
            ax.spines["top"].set_visible(False)
            ax.spines["right"].set_visible(False)

            ax.xaxis.set_tick_params(width=2)
            ax.yaxis.set_tick_params(width=2)
            for spine in ["left", "bottom"]:
                ax.spines[spine].set_edgecolor("#272727")
                ax.spines[spine].set_linewidth(2)
            if legendbelow:
                legend = ax.legend(
                    fancybox=True,
                    framealpha=0.5,
                    edgecolor="None",
                    loc=3,
                    ncol=3,
                    bbox_to_anchor=(-0.02, -0.5),
                )
            else:
                legend = ax.legend(fancybox=True, framealpha=0.5, edgecolor="None")
            legend.get_frame().set_facecolor("#e5eef2")  # #e5eef2 #92b6c7
            legend.get_frame().set_boxstyle("square", pad=0)

    @classmethod
    def van_veen(
        cls,
        fig: Figure = None,
        use_legend: bool = True,
        extra_labels: Union[List, type(None)] = None,
        ax_align_legend: plt.Axes = None,
    ):
        """Stijl van Van Veen"""

        def initiate():
            # Set default locale to NL
            # TODO: add localization options
            PlotStyles.set_locale("nl_NL.UTF-8")

            # Color style
            mpl.rcParams["axes.prop_cycle"] = mpl.cycler(
                color=COLORSCHEME * 3,
                linestyle=["-"] * 3 + ["--"] * 3 + ["-."] * 3,
                linewidth=np.linspace(0.5, 3, 9),
            )

            # Font style
            font = {"family": "Bahnschrift", "weight": "normal", "size": 18}
            mpl.rc("font", **font)
            mpl.rcParams[
                "axes.unicode_minus"
            ] = False  # not all fonts support the unicode minus

        def styleFigure(fig, use_legend, extra_labels, ax_align_legend):
            if ax_align_legend is None:
                ax_align_legend = fig.axes[0]

            # this forces labels to be generated. Necessary to detect datetimes
            fig.canvas.draw()

            # Set styles for each axis
            legend_title = r"toelichting"
            handles = list()
            labels = list()

            for ax in fig.axes:

                ax.grid(b=True, which="major", linestyle="-", linewidth=1, color="k")
                ax.grid(b=True, which="minor", linestyle="-", linewidth=0.5, color="k")

                for _, spine in ax.spines.items():
                    spine.set_linewidth(2)

                if cls._is_timeaxis(ax.xaxis):
                    ax.xaxis.set_major_formatter(cls.myFmt)
                    ax.xaxis.set_major_locator(cls.monthlocator)
                    # ax.xaxis.set_minor_locator(cls.daylocator)
                if cls._is_timeaxis(ax.yaxis):
                    ax.yaxis.set_major_formatter(cls.myFmt)
                    ax.yaxis.set_major_locator(cls.monthlocator)
                    # ax.yaxis.set_minor_locator(cls.daylocator)

                ax.set_title(ax.get_title().upper())
                ax.set_xlabel(ax.get_xlabel().upper())
                ax.set_ylabel(ax.get_ylabel().upper())
                ax.patch.set_visible(False)
                h, l = ax.get_legend_handles_labels()
                handles.extend(h)
                labels.extend(l)

            if extra_labels:
                handles.extend(extra_labels[0])
                labels.extend(extra_labels[1])
            fig.tight_layout()
            if use_legend:
                lgd = fig.legend(
                    handles,
                    labels,
                    loc="upper left",
                    bbox_to_anchor=(1.0, ax_align_legend.get_position().y1),
                    bbox_transform=fig.transFigure,
                    edgecolor="k",
                    facecolor="white",
                    framealpha=1,
                    borderaxespad=0,
                    title=legend_title.upper(),
                )

                return fig, lgd
            else:
                return fig, handles, labels

        if not fig:
            return initiate()
        else:
            initiate()
            return styleFigure(fig, use_legend, extra_labels, ax_align_legend)


@dataclass
class DeltaresSectionItem:
    value: Any
    comment: str = ""


@dataclass
class DeltaresSection:
    parameters: Dict
    timeseries: List[List]

    def __getitem__(
        self, key: str
    ) -> Union[List[DeltaresSectionItem], DeltaresSectionItem]:
        """This makes the class subscriptable"""
        if len(self.parameters[key]) == 1:
            return self.parameters[key][0]
        else:
            return self.parameters[key]

    def __setitem__(self, key: str, value: Union[List, Any]):
        if isinstance(value, list):
            self.parameters[key] = value
        else:
            self.parameters[key] = [value]

    def get(self, key: str) -> Union[List[DeltaresSectionItem], DeltaresSectionItem]:
        """mimicks get method of dictionary"""
        return self.__getitem__(key)


class DeltaresConfig:
    """
    Helper class to parse the "Deltares ini" style.
    """

    def __init__(self, configfile: Union[Path, str]):
        self._sections = dict()  # list of unique keys
        self._regex_section = re.compile(r"(?<=\[)\S+.+(?=\])")
        self._regex_key = re.compile(r".+(?=\=)")
        self._regex_value = re.compile(r"(?<==)([^#\n\r]+)")
        self._regex_comment = re.compile(r"(?<=#)([^\n\r]+)")
        self._regex_timeseries = re.compile(r"(-?\d+\.?\d*)[\t ](-?\d+\.?\d*)[\t\n ]")
        self._read_deltares_ini(configfile)

        self._fmt_kvwidth = 40

    @property
    def sections(self):
        return self._sections

    def to_file(self, outputfile: Union[Path, str]) -> None:
        with open(outputfile, "w") as f:
            for unique_section in self.sections:
                for section in self.sections[unique_section]:
                    f.write(f"[{unique_section}]\n")
                    for unique_parameter in section.parameters:
                        for param in section.parameters[unique_parameter]:
                            f.write(f"\t{unique_parameter:40}=\t{param.value}\n")

                    for ts in section.timeseries:
                        f.write(f"{ts[0]} {ts[1]}\n")
                    f.write("\n")

    def list_parameters(self, section: str, key: str):

        for section in self.sections[section]:
            param = section.parameters[key]
            yield [p.value for p in param]

    def _read_deltares_ini(self, configfile: Path):

        section_store = list()

        with open(configfile, "r") as f:
            for line in f:
                if self._regex_section.search(line):
                    # Add current section
                    if len(section_store) > 0:
                        self._add_section(section_name, section_store)
                        section_store.clear()

                    # Parse new section
                    section_name = self._regex_section.search(line)[0]
                section_store.append(line)

            # add final sections
            self._add_section(section_name, section_store)

    def _add_section(self, section_name: str, section_store: list):
        section_name = section_name.lower()
        section = DeltaresSection(parameters={}, timeseries=[])

        # Parse section
        for line in section_store:
            if self._regex_key.search(line):
                self._add_key_value_to_section(section, line)

            if self._regex_timeseries.search(line):
                p = self._regex_timeseries.search(line)
                section.timeseries.append([p[1], p[2]])

        # Sections may occur multiple times, store in list
        if section_name not in self._sections:
            self._sections[section_name] = [section]
        else:
            self._sections[section_name].append(section)

    def _add_key_value_to_section(self, section: DeltaresSection, line: str) -> None:

        # Parse key/value pair
        key = self._regex_key.search(line)[0].strip().lower()
        value = self._parse_value(self._regex_value.search(line)[0].strip())
        comment = ""

        if self._regex_comment.search(line):
            comment = self._regex_comment.search(line)[0].strip()

        if key not in section.parameters:
            section.parameters[key] = [
                DeltaresSectionItem(value=value, comment=comment)
            ]
        else:
            section.parameters[key].append(
                DeltaresSectionItem(value=value, comment=comment)
            )

    def _parse_value(self, value: str):
        """attempts to parse value"""
        try:
            return float(value)
        except ValueError:
            pass
        try:
            return list(map(float, value.split()))
        except (ValueError, AttributeError):
            pass

        return value


class ModelOutputReader(FM2ProfBase):
    """
    This class provides methods to post-process 1D and 2D data,
    by writing csv files of output locations (observation stations)
    that are both in 1D and 2D. It produces two csv files that
    are input for :meth:`fm2prof.utils.ModelOutputPlotter`

    Example use:

    >>> # initialise & give path to 1D, 2D model resusts
    >>> from fm2prof.utils import ModelOutputReader
    >>> output = ModelOutputReader()
    >>> output.path_flow1d = path_to_dimr_directory
    >>> output.path_flow2d = path_to_nc_file
    >>> # Read and write 1d output to csv
    >>> output.load_flow1d_data()
    >>> #
    >>> output.get_1d2d_map()
    >>> output.load_flow2d_data()
    """

    __fileOutName_F1D_Q = "1D_Q.csv"
    __fileOutName_F1D_H = "1D_H.csv"
    __fileOutName_F2D_Q = "2D_Q.csv"
    __fileOutName_F2D_H = "2D_H.csv"

    _key_1D_Q_name = "observation_id"
    _key_1D_Q = "water_discharge"
    _key_1D_time = "time"
    _key_1D_H_name = "observation_id"
    _key_1D_H = "water_level"

    _key_2D_Q_name = "cross_section_name"
    _key_2D_Q = "cross_section_discharge"
    _key_2D_time = "time"
    _key_2D_H_name = "station_name"
    _key_2D_H = "waterlevel"
    __fileOutName_1D2DMap = "map_1d_2d.csv"

    _time_fmt = "%Y-%m-%d %H:%M:%S"

    def __init__(self, logger=None, start_time: datetime = None):
        super().__init__(logger=logger)

        self._path_out: Path = Path(".")
        self._path_flow1d: Path = Path(".")
        self._path_flow2d: Path = Path(".")

        self._data_1D_Q: pd.DataFrame = None
        self._time_offset_1d: int = 0

        self._start_time: Union[datetime, type(None)] = start_time

    @property
    def start_time(self) -> Union[datetime, None]:
        """if defined, used to mask data"""
        return self._start_time

    @start_time.setter
    def start_time(self, input_time: datetime):
        if isinstance(input_time, datetime):
            self._start_time = input_time

    @property
    def path_flow1d(self):
        return self._path_flow1d

    @path_flow1d.setter
    def path_flow1d(self, path: Union[Path, str]):
        # Verify path is dir
        assert Path(path).is_file()
        # set attribute
        self._path_flow1d = Path(path)

    @property
    def path_flow2d(self):
        return self._path_flow2d

    @path_flow2d.setter
    def path_flow2d(self, path: Union[Path, str]):
        # Verify path is file
        assert Path(path).is_file()
        # set attribute
        self._path_flow2d = Path(path)

    def load_flow1d_data(self):
        """
        Loads 'observations.nc' and outputs to csv file

        .. note::
            Path to the 1D model must first be set by using
            >>> ModelOutputReader.path_flow1d = path_to_dir_that_contains_dimr_xml
        """
        if self.file_1D_Q.is_file() & self.file_1D_H.is_file():
            self._data_1D_Q = pd.read_csv(
                self.file_1D_Q,
                index_col=0,
                parse_dates=True,
                date_parser=self._dateparser,
            )
            self._data_1D_H = pd.read_csv(
                self.file_1D_H,
                index_col=0,
                parse_dates=True,
                date_parser=self._dateparser,
            )
            self.set_logger_message("Using existing flow1d csv files")
        else:
            self.set_logger_message("Importing from NetCDF")
            self._data_1D_H, self._data_1D_Q = self._import_1Dobservations()
            self.set_logger_message("Writing to CSV (waterlevels)")
            self._data_1D_H.to_csv(self.file_1D_H)
            self.set_logger_message("Writing to CSV (discharge)")
            self._data_1D_Q.to_csv(self.file_1D_Q)

    def load_flow2d_data(self):
        """
        Loads 2D output file (netCDF, must contain observation point results),
        matches to 1D result, output to csv

        .. note::
            Path to the 2D model output
            >>> ModelOutputReader.path_flow2d = path_to_netcdf_file
        """
        if self.file_2D_Q.is_file() & self.file_2D_H.is_file():
            self._data_2D_Q = pd.read_csv(
                self.file_2D_Q,
                index_col=0,
                parse_dates=True,
                date_parser=self._dateparser,
            )
            self._data_2D_H = pd.read_csv(
                self.file_2D_H,
                index_col=0,
                parse_dates=True,
                date_parser=self._dateparser,
            )
            self.set_logger_message("Using existing flow2d csv files")
        else:
            # write to file
            self._import_2Dobservations()

            # then load
            self._data_2D_Q = pd.read_csv(
                self.file_2D_Q,
                index_col=0,
                parse_dates=True,
                date_parser=self._dateparser,
            )
            self._data_2D_H = pd.read_csv(
                self.file_2D_H,
                index_col=0,
                parse_dates=True,
                date_parser=self._dateparser,
            )

    def get_1d2d_map(self):
        """Writes a map between stations in 1D and stations in 2D. Matches based on identical characters in first nine slots"""
        if self.file_1D2D_map.is_file():
            self.set_logger_message("using existing 1d-2d map")
            return
        else:
            self._get_1d2d_map()

    def read_all_data(self) -> None:
        """ """
        self.load_flow1d_data()
        self.get_1d2d_map()
        self.load_flow2d_data()

    def _dateparser(self, t):
        return datetime.strptime(t, self._time_fmt)

    @property
    def output_path(self) -> Path:
        return self._path_out

    @output_path.setter
    def output_path(self, new_path: Union[Path, str]):
        newpath = Path(new_path)
        if newpath.is_dir():
            self._path_out = newpath
        else:
            raise ValueError(f"{new_path} is not a directory")

    @property
    def file_1D_Q(self):
        return self.output_path.joinpath(self.__fileOutName_F1D_Q)

    @property
    def file_1D_H(self):
        return self.output_path.joinpath(self.__fileOutName_F1D_H)

    @property
    def file_2D_Q(self):
        return self.output_path.joinpath(self.__fileOutName_F2D_Q)

    @property
    def file_2D_H(self):
        return self.output_path.joinpath(self.__fileOutName_F2D_H)

    @property
    def file_1D2D_map(self):
        return self.output_path.joinpath(self.__fileOutName_1D2DMap)

    @property
    def data_1D_H(self):
        return self._from_start_time(self._data_1D_H)

    @property
    def data_2D_H(self):
        return self._from_start_time(self._data_2D_H)

    @property
    def data_1D_Q(self):
        return self._from_start_time(self._data_1D_Q)

    @property
    def data_2D_Q(self):
        return self._from_start_time(self._data_2D_Q)

    @property
    def time_offset_1d(self):
        return self._time_offset_1d

    @time_offset_1d.setter
    def time_offset_1d(self, seconds: int = 0):
        self._time_offset_1d = seconds

    def _from_start_time(self, data: pd.DataFrame) -> pd.DataFrame:
        if self.start_time:
            return data[data.index > self.start_time]
        return data

    @staticmethod
    def _parse_names(nclist, encoding="utf-8"):
        """Parses the bytestring list of names in netcdf"""
        return [
            "".join([bstr.decode(encoding) for bstr in ncrow]).strip()
            for ncrow in nclist
        ]

    def _import_2Dobservations(self) -> None:
        print("Reading 2D data")
        for nkey, dkey, map_key, fname in zip(
            [self._key_2D_Q_name, self._key_2D_H_name],
            [self._key_2D_Q, self._key_2D_H],
            ["2D_Q", "2D_H"],
            [self.file_2D_Q, self.file_2D_H],
        ):

            with Dataset(self._path_flow2d) as f:

                self.set_logger_message(f"loading 2D data for {map_key}")
                station_map = pd.read_csv(self.file_1D2D_map, index_col=0)
                qnames = self._parse_names(f.variables[nkey][:])
                qdata = f.variables[dkey][:]

                time = self._parse_time(f.variables["time"])
                df = pd.DataFrame(columns=station_map.index, index=time)
                self.set_logger_message("Matching 1D and 2D data")
                for index, station in tqdm.tqdm(
                    station_map.iterrows(), total=len(station_map.index)
                ):
                    # Get index of the current station, or skip if ValueError
                    try:
                        si = qnames.index(station[map_key])
                    except ValueError:
                        continue

                    df[station.name] = qdata[:, si]

                df.to_csv(f"{fname}")

    def _import_1Dobservations(self) -> pd.DataFrame:
        """
        time_offset: offset in seconds
        """
        _file_his = self.path_flow1d

        with Dataset(_file_his) as f:

            names = self._parse_names(
                f.variables[self._key_1D_H_name]
            )  # names are the same for Q in 1D

            time = self._parse_time(f.variables[self._key_1D_time])
            data = f.variables[self._key_1D_H][:]
            dfH = pd.DataFrame(columns=names, index=time, data=data)

            data = f.variables[self._key_1D_Q][:]
            dfQ = pd.DataFrame(columns=names, index=time, data=data)

            # apply index shift
            dfH.index = dfH.index + timedelta(seconds=self.time_offset_1d)
            dfQ.index = dfQ.index + timedelta(seconds=self.time_offset_1d)

            return dfH, dfQ

    def _parse_time(self, timevector: pd.DataFrame):
        """seconds"""
        unit = timevector.units.replace("seconds since ", "").strip()

        try:
            start_time = datetime.strptime(unit, self._time_fmt)
        except ValueError as e:
            if len(e.args) > 0 and e.args[0].startswith("unconverted data remains: "):
                unit = unit[: -(len(e.args[0]) - 26)]
                start_time = datetime.strptime(unit, self._time_fmt)

        return [start_time + timedelta(seconds=i) for i in timevector[:]]

    def _parse_1D_stations(self) -> Generator[str, None, None]:
        """Reads the names of observations stations from 1D model"""
        return list(self._data_1D_H.columns)

    def _get_1d2d_map(self):
        _file_his = self.path_flow2d

        with Dataset(_file_his) as f:
            qnames = self._parse_names(f.variables[self._key_2D_Q_name][:])
            hnames = self._parse_names(f.variables[self._key_2D_H_name][:])

            # get matching names based on first nine characters
            with open(self.file_1D2D_map, "w") as fw:
                fw.write("1D,2D_H,2D_Q\n")
                for n in tqdm.tqdm(list(self._parse_1D_stations())):
                    try:
                        qn = next(x for x in qnames if x.startswith(n[:9]))
                    except StopIteration:
                        qn = ""
                    try:
                        hn = next(x for x in hnames if x.startswith(n[:9]))
                    except StopIteration:
                        hn = ""
                    fw.write(f"{n},{hn},{qn}\n")


class Compare1D2D(ModelOutputReader):
    """
    Class to compare the results of a 1D and 2D model.

    .. note::
        If 2D and 1D netCDF input files are provided, they will first be 
        converted to csv files. Once csv files are present, the original
        netCDF files are no longer used. In that case, the arguments 
        to `path_1d` and `path_2d` should be `None`. 


    Example usage:

        >>> plotter = Compare1D2D()
        >>> # Set path to data
        >>> plotter.path_flow1d = path_to_dimr_dir
        >>> plotter.path_flow2d = path_to_nc_file
        >>> # Example, plot along route
        >>> route = ['BR', "PK", "NR", "LE"]
        >>> plotter.figure_longitudinal_time(route=route)

    """

    _routes: List[List[str]] = None

    def __init__(
        self,
        project: Project,
        path_1d: Union[Path, str],
        path_2d: Union[Path, str],
        routes: List[List[str]],
        start_time: datetime,
    ):
        if project:
            super().__init__(logger=project.get_logger(), start_time=start_time)
            self.output_path = project.get_output_directory()
        else:
            super().__init__()

        if isinstance(path_1d, (Path, str)) & Path(path_1d).is_file():
            self.path_flow1d = path_1d
        else:
            self.set_logger_message(f'1D netCDF file does not exist or is not provided. Input found: {path_1d}.', 'debug')
        if isinstance(path_1d, (Path, str)) & Path(path_2d).is_file():
            self.path_flow2d = path_2d
        else:
            self.set_logger_message(f'2D netCDF file does not exist or is not provided. Input found: {path_2d}.', 'debug')

        self.routes = routes
        self.statistics = None
        self._data_1D_H: pd.DataFrame = None
        self._data_2D_H: pd.DataFrame = None
        self._data_1D_H_digitized: pd.DataFrame = None
        self._data_2D_H_digitized: pd.DataFrame = None
        self._qsteps = np.arange(0, 100 * np.ceil(18000 / 100), 200)

        # initiate plotstyle
        PlotStyles.van_veen()
        self._error_colors = ["#7e3e00", "#b25800", "#d86a00"]
        self._color_error = self._error_colors[1]

        # set start time
        self.start_time = start_time

        self.read_all_data()
        self.digitize_data()
        
        # create output folder
        output_dirs = [
            "figures/longitudinal",
            "figures/discharge",
            "figures/heatmaps",
            "figures/stations",
        ]
        for od in output_dirs:
            try:
                os.makedirs(self.output_path.joinpath(od))
            except FileExistsError:
                pass

    def eval(self):

        for route in tqdm.tqdm(self.routes):
            self.set_logger_message(f"Making figures for route {route}")
            self.figure_longitudinal_rating_curve(route)
            self.figure_longitudinal_time(route)
            self.heatmap_rating_curve(route)
            self.heatmap_time(route)

        self.set_logger_message(f"Making figures for stations")
        for station in tqdm.tqdm(self.stations(), total=self._data_1D_H.shape[1]):
            self.figure_at_station(station)

    @property
    def routes(self):
        return self._routes

    @routes.setter
    def routes(self, routes):
        if isinstance(routes, list):
            self._routes = routes
        if isinstance(routes, str):
            self._routes = ast.literal_eval(routes)

    @property
    def file_1D_H_digitized(self):
        return self.file_1D_H.parent.joinpath(f"{self.file_1D_H.stem}_digitized.csv")

    @property
    def file_2D_H_digitized(self):
        return self.file_2D_H.parent.joinpath(f"{self.file_2D_H.stem}_digitized.csv")

    def digitize_data(self):
        if self.file_1D_H_digitized.is_file():
            self.set_logger_message("Using existing digitized file for 1d")
            self._data_1D_H_digitized = pd.read_csv(
                self.file_1D_H_digitized, index_col=0
            )
        else:
            self._data_1D_H_digitized = self._digitize_data(
                self._data_1D_H, self._data_1D_Q, self._qsteps
            )
            self._data_1D_H_digitized.to_csv(self.file_1D_H_digitized)
        if self.file_2D_H_digitized.is_file():
            self.set_logger_message("Using existing digitized file for 2d")
            self._data_2D_H_digitized = pd.read_csv(
                self.file_2D_H_digitized, index_col=0
            )
        else:
            self._data_2D_H_digitized = self._digitize_data(
                self._data_2D_H, self._data_2D_Q, self._qsteps
            )
            self._data_2D_H_digitized.to_csv(self.file_2D_H_digitized)

    def stations(self) -> Generator[str, None, None]:
        for station in self._data_1D_H.columns:
            yield station

    @staticmethod
    def _digitize_data(hdata, qdata, bins) -> pd.DataFrame:
        """Computes the average for a given bin. Use to make Q-H graphs instead of T-H graph"""

        stations = hdata.columns

        C = list()
        rkms = list()
        for i, station in enumerate(stations):
            # rkms.append(float(station.split('_')[1]))
            d = np.digitize(qdata[station], bins)
            C.append([np.nanmean(hdata[station][d == i]) for i, _ in enumerate(bins)])

        # sort = np.argsort(rkms)
        C = np.array(C)  # [sort]
        return pd.DataFrame(columns=stations, index=bins, data=C.T)

    def _names_to_rkms(self, station_names: List[str]) -> List[float]:
        return [
            self._catch_e(lambda: float(i.split("_")[1]), (IndexError, ValueError))
            for i in station_names
        ]

    def _names_to_branches(self, station_names: List[str]) -> List[str]:
        return [
            self._catch_e(lambda: i.split("_")[0], IndexError) for i in station_names
        ]

    def get_route(
        self, route: List[str]
    ) -> Tuple[List[str], List[float], List[Tuple[str, float]]]:
        """returns a sorted list of stations along a route, with rkms"""
        station_names = self._data_2D_H.columns

        # Parse names
        rkms = self._names_to_rkms(station_names)
        branches = self._names_to_branches(station_names)

        # select along route
        routekms = list()
        stations = list()
        lmw_stations = list()

        for stop in route:
            indices = [i for i, b in enumerate(branches) if b == stop]
            routekms.extend([rkms[i] for i in indices])
            stations.extend([station_names[i] for i in indices])
            lmw_stations.extend(
                [
                    (station_names[i], rkms[i])
                    for i in indices
                    if "LMW" in station_names[i]
                ]
            )

        # sort data
        sorted_indices = np.argsort(routekms)
        sorted_stations = [stations[i] for i in sorted_indices]
        sorted_rkms = [routekms[i] for i in sorted_indices]

        # sort lmw stations
        lmw_stations = [
            lmw_stations[j] for j in np.argsort([i[1] for i in lmw_stations])
        ]
        return sorted_stations, sorted_rkms, lmw_stations

    def statistics_to_file(self, file_path: str = "error_statistics") -> None:
        """
        Creates and output a file `error_statistics.csv', which is a
        comma-seperated file with the following columns:

        ,bias,rkm,branch,is_lmw,std,mae

        with for each station:
        
        - bias = bias, mean error
        - rkm = river kilometer of the station
        - branch = name of 1D branch on which the station lies
        - is_lmw = if "LMW" is in the name of station, True. 
        - std = standard deviation of the rror
        - mae = mean absolute error of the error

        """

        if self.statistics == None:
            self.statistics = self._compute_statistics()

        statfile = self.output_path.joinpath(file_path).with_suffix(".csv")
        sumfile = self.output_path.joinpath(file_path + "_summary").with_suffix(".csv")

        if self.statistics is None:
            return

        # all statistics
        self.statistics.to_csv(statfile)
        self.set_logger_message(f"statistics written to {statfile}")

        # summary of statistics
        s = self.statistics
        with open(sumfile, "w") as f:
            for branch in s.branch.unique():
                bbias = s.bias[s.branch == branch].mean()
                bstd = s["std"][s.branch == branch].mean()
                lmw_bias = s.bias[(s.branch == branch) & s.is_lmw].mean()
                lmw_std = s["std"][(s.branch == branch) & s.is_lmw].mean()
                f.write(
                    f"{branch},{bbias:.2f}±({bstd:.2f}), {lmw_bias:.2f}±({lmw_std:.2f})\n"
                )

    def figure_at_station(self, station: str) -> None:
        """
        Create a figure with the results at an observation station.

        Figures are saved to `[Compare1D2D.output_path]/figures/stations`

        Example output:

        .. figure:: figures_utils/stations/example.png

            example output figure

        """

        fig, axs = plt.subplots(1, 2, figsize=(12, 5))
        error_axes = [axs[0].twinx(), axs[1].twinx()]

        # q/h view
        axs[0].plot(
            self._qsteps,
            self._data_2D_H_digitized[station],
            "--",
            linewidth=2,
            label="2D",
        )
        axs[0].plot(
            self._qsteps,
            self._data_1D_H_digitized[station],
            "-",
            linewidth=2,
            label="1D",
        )

        axs[0].set_title("QH-relatie")
        axs[0].set_xlabel("afvoer [m$^3$/s]")
        axs[0].set_ylabel("Waterstand [m+NAP]")
        error_axes[0].plot(
            self._qsteps,
            self._data_1D_H_digitized[station] - self._data_2D_H_digitized[station],
            ".",
            color=self._color_error,
        )
        # time view
        axs[1].plot(self.data_2D_H[station], "--", linewidth=2)
        axs[1].plot(self.data_1D_H[station], "-", linewidth=2)
        axs[1].set_title("tijdserie")

        error_axes[1].plot(
            self.data_1D_H[station] - self.data_2D_H[station],
            ".",
            label="1D-2D",
            color=self._color_error,
        )

        # statistics
        stats = self._get_statistics(station)

        stats_labels = [
            f"bias={stats['bias']:.2f}",
            f"std={stats['std']:.2f}",
            f"MAE={stats['mae']:.2f}",
        ]
        stats_handles = [mpatches.Patch(color="white")] * len(stats_labels)
        # Style
        suptitle = plt.suptitle(station)
        fig, lgd = PlotStyles.van_veen(
            fig, use_legend=True, extra_labels=[stats_handles, stats_labels]
        )

        for ax in error_axes:
            self._style_error_axes(ax, ylim=[-0.5, 0.5])

        fig.tight_layout()
        fig.savefig(
            self.output_path.joinpath("figures/stations").joinpath(f"{station}.png"),
            bbox_extra_artists=[lgd, suptitle],
            bbox_inches="tight",
        )
        plt.close()

    def _style_error_axes(self, ax, ylim: List[float] = [-0.5, 0.5]):
        ax.set_ylim(ylim)
        ax.spines["right"].set_edgecolor(self._color_error)
        ax.tick_params(axis="y", colors=self._color_error)
        ax.grid(False)

    def _compute_statistics(self):
        diff = self.data_1D_H - self.data_2D_H
        station_names = diff.columns
        rkms = self._names_to_rkms(station_names)
        branches = self._names_to_branches(station_names)

        stats = pd.DataFrame(data=diff.mean(), columns=["bias"])
        stats["rkm"] = rkms
        stats["branch"] = branches
        stats["is_lmw"] = [
            True if "lmw" in name.lower() else False for name in station_names
        ]

        # stats
        stats["bias"] = diff.mean()
        stats["std"] = diff.std()
        stats["mae"] = diff.abs().mean()

        return stats

    def _get_statistics(self, station):
        if self.statistics is None:
            self.statistics = self._compute_statistics()
        return self.statistics.loc[station]

    def figure_compare_discharge_at_stations(
        self, title: str = "notitle", stations: Tuple[str, str] = None
    ) -> None:
        """
        Like :meth:`Compare1D2D.figure_at_station`, but compares discharge
        distribution over two stations.

        Example usage:

            >>> Compare1D2().figure_compare_discharge_at_stations(stations=["WL_869.00", "PK_869.00"])

        Figures are saved to `[Compare1D2D.output_path]/figures/discharge`

        Example output:

        .. figure:: figures_utils/discharge/example.png

            Example output figure

        """
        fig, axs = plt.subplots(1, 2, figsize=(12, 5))

        ax_error = axs[0].twinx()
        ax_error.set_zorder(
            axs[0].get_zorder() - 1
        )  # default zorder is 0 for ax1 and ax2

        if len(stations) != 2:
            print("error: must define 2 stations")
        linestyles_2d = ["-", "--"]
        for j, station in enumerate(stations):

            if station not in self.stations():
                print(f"warning', {station} not known")

            # tijdserie
            axs[0].plot(
                self.data_2D_Q[station],
                label=f"2D, {station.split('_')[0]}",
                linewidth=2,
                linestyle=linestyles_2d[j],
                color="k",
            )
            axs[0].plot(
                self.data_1D_Q[station],
                label=f"1D, {station.split('_')[0]}",
                linewidth=2,
                linestyle="-",
                color=COLORSCHEME[j + 1],
            )

            ax_error.plot(
                self._data_1D_Q[station] - self._data_2D_Q[station],
                ".",
                color=self._error_colors[j + 1],
                markersize=5,
                label=f"1D-2D ({station.split('_')[0]})",
            )

        # discharge distribution
        Q2D = self.data_2D_Q[stations]
        Q1D = self.data_1D_Q[stations]
        axs[1].plot(
            Q2D.sum(axis=1),
            (Q2D.iloc[:, 0] / Q2D.sum(axis=1)) * 100,
            linewidth=2,
            linestyle=linestyles_2d[0],
            color="k",
        )
        axs[1].plot(
            Q1D.sum(axis=1),
            (Q1D.iloc[:, 0] / Q1D.sum(axis=1)) * 100,
            linewidth=2,
            linestyle="-",
            color=COLORSCHEME[1],
        )
        axs[1].plot(
            Q2D.sum(axis=1),
            (Q2D.iloc[:, 1] / Q2D.sum(axis=1)) * 100,
            linewidth=2,
            linestyle=linestyles_2d[1],
            color="k",
        )
        axs[1].plot(
            Q1D.sum(axis=1),
            (Q1D.iloc[:, 1] / Q1D.sum(axis=1)) * 100,
            linewidth=2,
            linestyle="-",
            color=COLORSCHEME[2],
        )

        # style
        axs[1].set_ylim(0, 100)
        axs[1].set_title("afvoerverdeling")
        axs[1].set_ylabel("percentage t.o.v. totaal")
        axs[1].set_xlabel("afvoer bovenstrooms [m$^3$/s]")
        axs[0].set_ylabel("afvoer [m$^3$/s]")
        axs[0].set_title("tijdserie")

        suptitle = plt.suptitle(title.upper())

        # Style figure
        fig, lgd = PlotStyles.van_veen(fig, use_legend=[True, False])
        self._style_error_axes(ax_error, ylim=[-500, 500])
        fig.tight_layout()
        fig.savefig(
            self.output_path.joinpath("figures/discharge").joinpath(f"{title}.png"),
            bbox_extra_artists=[lgd, suptitle],
            bbox_inches="tight",
        )
        plt.close()

    def get_data_along_route_for_time(
        self, data: pd.DataFrame, route: List[str], time_index: int
    ) -> pd.Series:
        stations, rkms, _ = self.get_route(route)

        tmp_data = list()
        for station in stations:
            tmp_data.append(data[station].iloc[time_index])

        return pd.Series(index=rkms, data=tmp_data)

    def get_data_along_route(
        self, data: pd.DataFrame, route: List[str]
    ) -> pd.DataFrame:
        stations, rkms, _ = self.get_route(route)

        tmp_data = list()
        for station in stations:
            tmp_data.append(data[station])

        return pd.DataFrame(index=rkms, data=tmp_data)

    @staticmethod
    def _sec_to_days(seconds):
        return seconds / (3600 * 24)

    @staticmethod
    def _get_nearest_time(data: pd.DataFrame, date: datetime = None) -> int:
        try:
            return list(data.index < date).index(False)
        except ValueError:
            # False is not list, return last index
            return len(data.index) - 1

    def figure_longitudinal_time(self, route: List[str]) -> None:
        """
        Create a figure along a route with lines at various points in time.
        Figures are saved to `[Compare1D2D.output_path]/figures/longitudinal`

        Example output:

        .. figure:: figures_utils/longitudinal/example_time_series.png

            example output figure

        """
        routename = "-".join(route)
        _, _, lmw_stations = self.get_route(route)

        fig, axs = plt.subplots(2, 1, figsize=(12, 12))

        # plot line every delta_days days
        first_day = self.data_1D_H.index[0]  # + timedelta(days=delta_days) * 2
        last_day = self.data_1D_H.index[-1]
        number_of_days = (last_day - first_day).days
        delta_days = int(number_of_days / 6)

        moments = [
            first_day + timedelta(days=i) for i in range(0, number_of_days, delta_days)
        ]

        # Plot LMW station locations
        h1d = self.get_data_along_route(data=self.data_1D_H, route=route)
        prevloc = -9999
        for lmw in lmw_stations:
            if lmw is None:
                continue
            newloc = max(lmw[1], prevloc + 3)
            prevloc = lmw[1]
            for ax in axs:
                ax.axvline(x=lmw[1], linestyle="--")
            axs[0].text(
                newloc,
                h1d.min().min(),
                lmw[0],
                fontsize=12,
                rotation=90,
                horizontalalignment="right",
                verticalalignment="bottom",
            )

        for day in moments:

            h1d = self.get_data_along_route_for_time(
                data=self.data_1D_H,
                route=route,
                time_index=self._get_nearest_time(data=self.data_1D_H, date=day),
            )

            h2d = self.get_data_along_route_for_time(
                data=self.data_2D_H,
                route=route,
                time_index=self._get_nearest_time(data=self.data_2D_H, date=day),
            )

            axs[0].plot(h1d, label=f"{day:%b-%d}")

            axs[0].set_ylabel("waterstand [m+nap]")
            routestr = "-".join(route)

            axs[0].set_title(f"route: {routestr}")

            axs[1].plot(h1d - h2d)
            axs[1].set_ylabel("Verschil 1D-2D [m]")

            for ax in axs:
                ax.set_xlabel("rivierkilometers")
                ax.xaxis.set_major_locator(MultipleLocator(20))
                ax.xaxis.set_minor_locator(MultipleLocator(10))

        # bias
        diff = self.get_data_along_route(
            data=self.data_1D_H, route=route
        ) - self.get_data_along_route(data=self.data_2D_H, route=route)

        axs[1].plot(
            diff.mean(axis=1), "-", linewidth=4, color="#c65387", label="Gemiddeld"
        )
        axs[1].set_ylim(-1, 1)
        fig, lgd = PlotStyles.van_veen(fig, use_legend=[False, False])
        plt.tight_layout()
        fig.savefig(
            self.output_path.joinpath(f"figures/longitudinal/{routename}.png"),
            bbox_extra_artists=[lgd],
            bbox_inches="tight",
        )
        plt.close()

    def figure_longitudinal_rating_curve(self, route: List[str]) -> None:
        """
        Create a figure along a route with lines at various dicharges.
        To to this, rating curves are generated at each point by digitizing
        the model output.

        Figures are saved to `[Compare1D2D.output_path]/figures/longitudinal`

        Example output:

        .. figure:: figures_utils/longitudinal/example_rating_curve.png

            example output figure

        """
        routename = "-".join(route)
        _, _, lmw_stations = self.get_route(route)

        h1d = self.get_data_along_route(data=self._data_1D_H_digitized, route=route)
        h2d = self.get_data_along_route(data=self._data_2D_H_digitized, route=route)

        discharge_steps = list(self._iter_discharge_steps(h1d.T, n=8))
        if len(discharge_steps) < 1:
            self.set_logger_message("There is too little data to plot a QH relationship", 'error')
            return 
        
        # Plot LMW station locations
        fig, axs = plt.subplots(2, 1, figsize=(12, 10))
        prevloc = -9999
        for lmw in lmw_stations:
            if lmw is None:
                continue
            newloc = max(lmw[1], prevloc + 3)
            prevloc = lmw[1]
            for ax in axs:
                ax.axvline(x=lmw[1], linestyle="--", color="#7a8ca0")
            axs[0].text(
                newloc,
                h1d[discharge_steps[0]].min(),
                lmw[0],
                fontsize=12,
                rotation=90,
                horizontalalignment="right",
                verticalalignment="bottom",
            )

        # Plot betrekkingslijnen
        texty_previous = -999
        for discharge in discharge_steps:
            axs[0].plot(h1d[discharge], label=f"{discharge:.0f} m$^3$/s")
            """
            texty = h1d[discharge].values[-1]
            texty += max(0, 1 - (texty - texty_previous))
            texty_previous = texty
            

            axs[0].text(
                h1d[discharge].index[-1] + 2,
                texty,
                f"{discharge:.0f} m$^3$/s",
                verticalalignment="center",
                fontsize=12,
                bbox={"facecolor": "white", "edgecolor": "none"},
            )
            """
            axs[0].set_ylabel("waterstand [m+nap]")
            routestr = "-".join(route)

            axs[0].set_title(f"Betrekkingslijnen\n{routestr}")

            axs[1].plot(h1d[discharge] - h2d[discharge])
            axs[1].set_ylabel("Verschil 1D-2D [m]")

            for ax in axs:
                ax.set_xlabel("rivierkilometers")
                ax.xaxis.set_major_locator(MultipleLocator(20))
                ax.xaxis.set_minor_locator(MultipleLocator(10))

        # style figure
        axs[1].set_ylim(-1, 1)
        fig, lgd = PlotStyles.van_veen(fig, use_legend=[True, False])
        plt.tight_layout()
        fig.savefig(
            self.output_path.joinpath(
                f"figures/longitudinal/{routename}_rating_curve.png",
            ),
            bbox_extra_artists=[lgd],
            bbox_inches="tight",
        )
        plt.close()

    def _iter_discharge_steps(self, data: pd.DataFrame, n: int = 5) -> List[float]:
        """
        Choose discharge steps based on increase in water level downstream
        """
        station = data[data.columns[-1]]

        wl_range = station.max() - station[station.index > 0].min()

        stepsize = wl_range / (n + 1)
        q_at_t_previous = 0
        for i in range(1, n + 1):
            t = station[station.index > 0].min() + i * stepsize
            q_at_t = (station.dropna() < t).idxmin()
            if q_at_t == q_at_t_previous:
                continue
            q_at_t_previous = q_at_t
            yield q_at_t

    def heatmap_time(self, route: List[str]) -> None:
        """
        Create a 2D heatmap along a route. The horizontal axis uses
        timemarks to match the 1D and 2D models

        Figures are saved to `[Compare1D2D.output_path]/figures/heatmap`

        Example output:

        .. figure:: figures_utils/heatmaps/example_time_series.png

            example output figure

        """

        routename = "-".join(route)
        _, _, lmw_stations = self.get_route(route)
        data = self._data_1D_H - self._data_2D_H
        routedata = self.get_data_along_route(data.dropna(how="all"), route)

        fig, ax = plt.subplots(1, figsize=(12, 7))
        im = ax.pcolormesh(
            routedata.columns,
            routedata.index,
            routedata,
            cmap="Spectral_r",
            vmin=-1,
            vmax=1,
        )
        for lmw in lmw_stations:
            if lmw is None:
                continue
            ax.plot(
                routedata.columns, [lmw[1]] * len(routedata.columns), "--k", linewidth=1
            )
            ax.text(routedata.columns[0], lmw[1], lmw[0], fontsize=12)

        ax.set_ylabel("rivierkilometer")
        ax.set_title(f"{routename}\nheatmap Verschillen in waterstand 1D-2D")

        cb = fig.colorbar(im, ax=ax)
        cb.set_label("waterstandsverschil [m+nap]".upper(), rotation=270, labelpad=15)
        PlotStyles.van_veen(fig, use_legend=[False])
        fig.tight_layout()
        fig.savefig(
            self.output_path.joinpath(f"figures/heatmaps/{routename}_timeseries.png")
        )
        plt.close()

    def heatmap_rating_curve(self, route: List[str]) -> None:
        """
        Create a 2D heatmap along a route. The horizontal axis uses
        the digitized rating curves to match the two models

        Figures are saved to `[Compare1D2D.output_path]/figures/heatmap`

        Example output:

        .. figure:: figures_utils/heatmaps/example_rating_curve.png

            example output figure

        """

        routename = "-".join(route)
        _, _, lmw_stations = self.get_route(route)
        data = self._data_1D_H_digitized - self._data_2D_H_digitized

        routedata = self.get_data_along_route(data.dropna(how="all"), route)

        fig, ax = plt.subplots(1, figsize=(12, 7))
        im = ax.pcolormesh(
            routedata.columns,
            routedata.index,
            routedata,
            cmap="Spectral_r",
            vmin=-1,
            vmax=1,
        )
        for lmw in lmw_stations:
            if lmw is None:
                continue
            ax.plot(
                routedata.columns, [lmw[1]] * len(routedata.columns), "--k", linewidth=1
            )
            ax.text(routedata.columns[0], lmw[1], lmw[0], fontsize=12)

        ax.set_ylabel("rivierkilometer")
        ax.set_title(f"{routename}\nheatmap Verschillen in waterstand 1D-2D")

        cb = fig.colorbar(im, ax=ax)
        cb.set_label("waterstandsverschil [m+nap]".upper(), rotation=270, labelpad=15)
        PlotStyles.van_veen(fig, use_legend=[False])
        fig.tight_layout()
        fig.savefig(
            self.output_path.joinpath(f"figures/heatmaps/{routename}_rating_curve.png")
        )
        plt.close()

    @staticmethod
    def _catch_e(
        func: Callable, exception: Union[Exception, Tuple[Exception]], *args, **kwargs
    ):
        """catch exception in function call. useful for list comprehensions"""
        try:
            return func(*args, **kwargs)
        except exception as e:
            return None


class Network1D:
    """
    Class to parse a 1D network. Provides functions to
    visualise the network and compare two Network1D
    objects.
    """

    def __init__(
        self,
        networkdefinitionfile: Union[Path, str],
        observationpointfile: Union[Path, str],
        structuresfile: Union[Path, str],
        crosssectiondefinitionfile: Union[Path, str],
        crosssectionlocationfile: Union[Path, str],
    ):

        self._ignore_branchlist = ["ark_betuwepand", "twentekanaal"]
        self._branch_chainage_rkm: Dict[List[Tuple[float]]] = dict()
        self._regex_rkm = re.compile(r"(?<=_)(\d+.\d+)")
        self._regex_branch = re.compile(r"([a-z]+)")
        self._network = self.parse_network(networkdefinitionfile)
        self._observationpoints = self.parse_observationpoint(observationpointfile)
        self._structures = self.parse_structures(structuresfile)
        self._crosssectiondefinitions = self.parse_crosssections(
            crosssectiondefinitionfile
        )
        self._crosssectionlocations = self.parse_crosssections(crosssectionlocationfile)

        self._name = "Name not set"

    @property
    def name(self):
        return self._name

    @name.setter
    def name(self, value: str):
        if not isinstance(value, str):
            raise TypeError("Name must be string")
        self._name = value

    @property
    def unique_branches(self):
        ub = list()
        for branch in self.branches:
            ub_id = self._regex_branch.search(branch)
            if not ub_id:
                continue
            if ub_id[0] not in ub:
                ub.append(ub_id[0])

        return ub

    @property
    def branches(self) -> Generator[str, None, None]:
        for branch in self._network.sections.get("branch"):
            yield branch

    @property
    def nodes(self) -> Generator[str, None, None]:
        for node in self._network.sections.get("node"):
            yield node

    @property
    def observationpoints(self):
        return self._observationpoints.sections.get("observationpoint")

    @property
    def crosssections(self):
        return self._crosssectiondefinitions.sections.get("definition")

    @property
    def structures(self):
        return self._structures.sections.get("structure")

    def get_crosssection_on_branch(self, branch: str):
        """
        Returns a generator that yields data on
        location and definition for each cross-section
        on a branch.

        Arguments:
            Branch (str): name of branch
        """
        for css in self._crosssectionlocations.sections["crosssection"]:
            if css.get("branchid").value == branch:
                yield {
                    "id": css.get("id").value,
                    "chainage": css.get("chainage").value,
                    "definition": self.get_crosssection_definition(css.get("id").value),
                }

    def get_crosssection_definition(self, name: str) -> DeltaresSection:
        """
        Returns the definition of a cross-section

        Arguments
            name: name of the cross-section as defined in the configuration files
        """
        for css in self._crosssectiondefinitions.sections["definition"]:
            if css.get("id").value == name:
                return css

    def get_crosssection_rkm_on_branch(self, branch: str) -> np.ndarray:
        """
        Returns an array with each row a location on the branch and columns:

        [river kilometre, cross-section name, cross-section chainage]

        Argument:
            branch: branchname
        """
        css_info = []
        for css in self.get_crosssection_on_branch(branch):
            chainage = css.get("chainage")
            name = css["id"]
            rkm = self.chainage_to_rkm(branch, chainage)
            css_info.append((rkm, chainage, name))

        return np.array(css_info)

    def get_maximum_width_for_branch(self, branch: str) -> np.ndarray:
        """
        Returns an array with each row a location on the branch and columns:

        [river kilometre, max. total width, max. flow with]

        Argument:
            branch: branchname
        """
        total_width = []
        for css in self.get_crosssection_on_branch(branch):
            tw = css.get("definition").get("totalwidths").value[-1]
            fw = css.get("definition").get("flowwidths").value[-1]
            rkm = self.chainage_to_rkm(branch, css.get("chainage"))
            total_width.append((rkm, tw, fw))

        return np.array(total_width)

    def get_section_width_for_branch(self, branch: str) -> np.ndarray:
        """
        Returns an array with each row a location on the branch and in the columns
        the coordinate and width of the 'roughness sections':

        [river kilometre, main, floodplain1, floodplain2]

        Argument:
            branch: branchname
        """
        section_width = []
        for css in self.get_crosssection_on_branch(branch):
            mw = css.get("definition").get("main").value
            f1w = css.get("definition").get("floodplain1").value
            f2w = css.get("definition").get("floodplain2").value

            rkm = self.chainage_to_rkm(branch, css.get("chainage"))

            section_width.append((rkm, mw, f1w, f2w))
        return np.array(section_width)

    def get_sd_for_branch(self, branch: str) -> np.ndarray:
        """
        Returns an array with each row a location on the branch and in the columns
        the coordinate and crest height of the summer dike

        [river kilometre, crest height summer dike, total area behind summerdike]

        Argument:
            branch: branchname
        """

        sd = []
        for css in self.get_crosssection_on_branch(branch):
            cl = css.get("definition").get("sd_crest").value
            ta = css.get("definition").get("sd_totalarea").value
            rkm = self.chainage_to_rkm(branch, css.get("chainage"))
            sd.append((rkm, cl, ta))
        return np.array(sd)

    def get_bedlevel_for_branch(self, branch: str):
        bedlevel = []
        for css in self.get_crosssection_on_branch(branch):
            bl = min(css.get("definition").get("levels").value)
            rkm = self.chainage_to_rkm(branch, css.get("chainage"))
            bedlevel.append((rkm, bl))
        return np.array(bedlevel)

    def get_structures_on_branch(self, branch: str, only_compounds: bool = False):
        compounds = list()
        for structure in self.structures:
            if structure.get("branchid").value == branch:
                if structure.get("compound").value in compounds:
                    pass
                else:
                    compounds.append(structure.get("compound").value)
                    yield structure

    def get_observationpoint_on_branch(self, branch: str):
        for op in self.observationpoints:
            if op.get("branchid").value == branch:
                yield op

    def get_outgoing_branch(self, node: str):
        for branch in self.branches:
            if branch.get("fromnode").value == node:
                yield branch

    def get_incoming_branch(self, node: str):
        for branch in self.branches:
            if branch.get("tonode").value == node:
                yield branch

    def get_branch(self, id):
        for branch in self._network.sections.get("branch"):
            if branch.get("id").value == id:
                return branch

    def get_branch_length(self, branch: str) -> float:
        return self.get_branch(branch)["gridpointoffsets"].value[-1]

    def parse_network(self, networkdefinitionfile):
        data = self._read_deltares_ini(networkdefinitionfile)
        data.sections["node"] = self._key_to_float(data.sections["node"], ["x", "y"])
        return data

    def parse_observationpoint(self, observationpointfile):
        data = self._read_deltares_ini(observationpointfile)
        data.sections["observationpoint"] = self._key_to_float(
            data.sections.get("observationpoint"), ["chainage"]
        )

        for obs in data.sections["observationpoint"]:
            rkm = self._regex_rkm.search(obs.get("id").value)
            if rkm:
                obs["rkm"] = float(rkm[0])
                self._append_to_bcrkm(
                    obs["branchid"].value, obs["chainage"].value, obs["rkm"]
                )

        return data

    def parse_structures(self, structuresfile):
        data = self._read_deltares_ini(structuresfile)
        data.sections["structure"] = self._key_to_float(
            data.sections.get("structure"), ["chainage"]
        )
        return data

    def parse_crosssections(self, crosssectiondefinitionfile):
        data = self._read_deltares_ini(crosssectiondefinitionfile)
        return data

    def chainage_to_rkm(
        self, branch: str, chainage: Union[float, Iterable[float]]
    ) -> Union[float, List[float]]:
        xy = np.array(self._branch_chainage_rkm[branch])
        f = interp1d(xy[:, 0], xy[:, 1], fill_value="extrapolate")
        if not hasattr(chainage, "__iter__"):
            return f(chainage)

        out = []
        for ch in chainage:
            out.append(f(ch))
        return out

    def figure_network_along_route(
        self, route: Tuple[str], output_file: Union[str, Path]
    ):
        """
        Plots the network along a route. The
        """
        _color_width = "navy"
        fig, ax = plt.subplots(1, figsize=(15, 8))
        ax2 = ax.twinx()
        labels = dict(
            struct=[None, "kunstwerk"],
            node=[None, "knoop"],
            summerdike=[None, "zomerdijkhoogte"],
            bed=[None, "bodemhoogte"],
            width=[None, "Zomerbedbreedte"],
            observationpoints=[None, "Meetstation"],
        )

        for branch in self.branches:
            if branch.get("id").value.startswith(route):
                branch_labels = self._plot_branch(ax=ax, ax2=ax2, branch=branch)
                for key in labels:
                    if branch_labels[key] is not None:
                        labels[key][0] = branch_labels[key]

        for key in labels:
            if labels[key][0] is None:
                break
            labels[key][0].set_label(labels[key][1])

        # style
        ax.set_title(f"schematisatie\n{'-'.join(route)}")
        ax.set_xlabel("rivierkilometer")

        ax2.set_ylabel("Breedte [m]")
        ax.set_ylabel("m+nap")
        # ax.set_xlim(e._extent_rkm())\
        ax.set_ylim(-8, 30)
        ax2.spines["right"].set_color(_color_width)
        ax2.yaxis.label.set_color(_color_width)
        ax2.tick_params(axis="y", colors=_color_width)
        ax2.set_ylim(0, 1000)
        ax2.grid(False)

        PlotStyles.van_veen()
        fig, lgd = PlotStyles.van_veen(fig)

        plt.savefig(
            output_file,
            bbox_extra_artists=[lgd],
            bbox_inches="tight",
        )

    def figure_difference_with_other_network(
        self, route: Tuple[str], network2: "Network1D", output_file: Union[str, Path]
    ):
        """
        Generates difference figures between two networks
        """

        fig, axs = plt.subplots(2, 3, figsize=(15, 7))

        variables = [
            ("Bodemhoogte", 0, 1),
            ("Breedte zomerbed", 1, 1),
            ("Zomerdijkhoogte", 2, 1),
            ("sd_total_volume", 2, 2),
            ("max_flow_width", 5, 2),
        ]

        # get data
        data_1 = None
        data_2 = None
        for branch in self.branches:
            branchname = branch.get("id").value
            if branchname.startswith(route):
                data_1 = self._get_data_for_branch(branchname)  # bl1, tw1, cl1, l1
                data_2 = network2._get_data_for_branch(branchname)

        if (data_1 is None) or (data_2 is None):
            raise KeyError(
                "no corresponding branches found for route in of the networks"
            )

        # output to csv
        output_file_csv = Path(output_file).with_suffix(".csv")
        with open(output_file_csv, "w") as f:
            # name, index of output from self._get_data_for_branch, index of column within that output

            # write header
            header = "css,rkm," + ",".join(
                f"{v[0]}_{self.name},{v[0]}_{network2.name},{v[0]}_diff"
                for v in variables
            )
            f.write(header + "\n")

            for i in range(data_1[0].shape[0]):
                rkm = data_1[0][i][0]
                info = (data_1[4][i][2], data_2[4][i][2])
                f.write(f"{info[0]},{rkm}")
                for v, j, k in variables:
                    f.write(
                        f",{data_1[j][i][k]},{data_2[j][i][k]},{data_1[j][i][k]-data_2[j][i][k]}"
                    )
                f.write("\n")
        # plot bedlevel
        for i, v in enumerate(variables[:3]):
            label = v[0]
            (hBed,) = axs[0, i].plot(
                data_1[i][:, 0], data_1[i][:, 1], "-k", linewidth=2, label=self.name
            )
            (hBed,) = axs[0, i].plot(
                data_2[i][:, 0],
                data_2[i][:, 1],
                "--b",
                linewidth=1,
                label=network2.name,
            )

            (hdiff,) = axs[1, i].plot(
                data_2[i][:, 0], data_1[i][:, 1] - data_2[i][:, 1], "--o", linewidth=2
            )

        PlotStyles.van_veen()

        fig, lgd = PlotStyles.van_veen(fig)
        for ax in axs[0]:
            ax.set_xticklabels([])
        for ax in axs[1]:
            ax.set_ylabel("Verschil [m]")
            ax.set_xlabel("Rivierkilometer")

        suptitle_label = route[0] if len(route) == 1 else "-".join(route)
        suptitle = fig.suptitle(suptitle_label, y=1.05)

        plt.subplots_adjust(hspace=0)
        plt.savefig(
            output_file,
            bbox_extra_artists=[lgd, suptitle],
            bbox_inches="tight",
        )

    def _plot_node(self, ax, node, chainage, branchname):
        _annotate_y = 20
        (h,) = ax.plot(
            self.chainage_to_rkm(branchname, chainage), _annotate_y, "ok", markersize=10
        )

        return node, h

    def _plot_in_out_branches(self, ax, node, branchname):
        _annotate_y = 20
        arrow_out = dict(
            horizontalalignment="center",
            fontsize=14,
            color="b",
            backgroundcolor="w",
            arrowprops=dict(
                arrowstyle="-|>",
                linewidth=2,
                linestyle="-",
                color="#0d38e0",
                connectionstyle="arc3",
            ),
        )
        arrow_in = dict(
            horizontalalignment="center",
            color="b",
            fontsize=14,
            backgroundcolor="w",
            arrowprops=dict(
                arrowstyle="<|-",
                linestyle="-",
                linewidth=2,
                color="#0d38e0",
                connectionstyle="arc3",
            ),
        )
        for branch_in in self.get_incoming_branch(node):
            if not branch_in.get("id").value.startswith(branchname):
                ax.annotate(
                    branch_in.get("id").value.upper(),
                    xy=(self.chainage_to_rkm(branchname, 0), _annotate_y),
                    xytext=(self.chainage_to_rkm(branchname, 0), _annotate_y + 5),
                    **arrow_out,
                )

        for branch_in in self.get_outgoing_branch(node):
            if not branch_in.get("id").value.startswith(branchname):
                ax.annotate(
                    branch_in.get("id").value.upper(),
                    xy=(self.chainage_to_rkm(branchname, 0), _annotate_y),
                    xytext=(self.chainage_to_rkm(branchname, 0), _annotate_y - 5),
                    **arrow_in,
                )

    def _get_data_for_branch(self, branchname: str) -> Tuple:
        """
        Returns bedlevel, section_width, crest_summer_dike, length and css_info
        in one tuple
        """
        bedlevel = self.get_bedlevel_for_branch(branchname)
        section_width = self.get_section_width_for_branch(branchname)
        max_width = self.get_maximum_width_for_branch(branchname)

        length = self.get_branch_length(branchname)
        css_info = self.get_crosssection_rkm_on_branch(branchname)

        return bedlevel, section_width, crest_summer_dike, length, css_info, max_width

    def _plot_branch(self, ax, ax2, branch):
        branchname = branch.get("id").value
        _color_width = "navy"
        _annotate_y = 20
        hStruct = None
        hObs = None

        bl, tw, cl, l, _, _ = self._get_data_for_branch(branchname)

        # plot bedlevel
        (hBed,) = ax.plot(bl[:, 0], bl[:, 1], "-k", linewidth=2)

        # plot main section width
        (hWidth,) = ax2.plot(tw[:, 0], tw[:, 1], "--", color=_color_width, linewidth=1)

        # plot crest_level
        mask = cl[:, 2] > 10
        (hSD,) = ax.plot(cl[mask, 0], cl[mask, 1], "--", color="orange", linewidth=1)

        # Plot branch
        ax.plot(
            [self.chainage_to_rkm(branchname, 0), self.chainage_to_rkm(branchname, l)],
            [_annotate_y] * 2,
            "-k",
            linewidth=3,
        )

        # Plot nodes
        node, hNode = self._plot_node(
            ax=ax, node=branch.get("tonode").value, chainage=l, branchname=branchname
        )
        node, _ = self._plot_node(
            ax=ax, node=branch.get("fromnode").value, chainage=0, branchname=branchname
        )
        self._plot_in_out_branches(ax=ax, node=node, branchname=branchname)

        # Plot structures
        for structure in self.get_structures_on_branch(branchname, only_compounds=True):
            x = self.chainage_to_rkm(branchname, structure.get("chainage").value)
            (hStruct,) = ax.plot(x, _annotate_y, "^", markersize=15, color="#b20000")
            ax.text(
                x,
                _annotate_y - 1,
                structure.get("compoundname").value.upper(),
                color="#b20000",
                fontsize=14,
                rotation=-10,
                verticalalignment="top",
            )

        # plot observationpoints
        for observationpoint in self.get_observationpoint_on_branch(branchname):
            if not observationpoint.get("branchid").value.startswith(branchname):
                continue
            oname = observationpoint.get("id").value
            ochain = observationpoint.get("chainage").value
            if "lmw" in oname:
                orkm = self.chainage_to_rkm(branchname, ochain)

                (hObs,) = ax.plot(
                    orkm, _annotate_y, ".", color="#00cc96", markersize=15
                )

        return dict(
            struct=hStruct,
            node=hNode,
            summerdike=hSD,
            bed=hBed,
            width=hWidth,
            observationpoints=hObs,
        )

    def _append_to_bcrkm(self, branch, chainage, rkm):
        if branch not in self._branch_chainage_rkm:
            self._branch_chainage_rkm[branch] = list()
        self._branch_chainage_rkm[branch].append((chainage, rkm))

    def _read_deltares_ini(self, networkdefinitionfile):
        return DeltaresConfig(networkdefinitionfile)

    @staticmethod
    def _key_to_float(data, keys: List[str]):
        for node in data:
            for key in keys:
                node[key].value = float(node[key].value)
        return data

    def _extent_rkm(self):
        rkm_min = 1e10
        rkm_max = 1e-10
        for branch, arr in self._branch_chainage_rkm.items():
            if branch in self._ignore_branchlist:
                continue
            arr = np.array(arr)
            rkm_min = min(rkm_min, min(arr[:, 1]))
            rkm_max = max(rkm_max, max(arr[:, 1]))

            print(f"branch {branch}: {rkm_min}, {rkm_max}")

        return rkm_min, rkm_max


class Convert2D:
    """
    Class to convert 2D input to 1D input
    """

    def _convert_bc(
        self,
        file2d: Union[str, Path],
        file1d: Union[str, Path],
        outputfile: Union[str, Path],
        is_boundary: bool = False,
    ):

        bc1d = DeltaresConfig(file1d)

        bc2d = DeltaresConfig(file2d)
        if is_boundary:
            bc1d = self._overwrite_matching(
                bc1d, bc2d, "boundary", "forcing", truncate_2d=-5
            )
        else:
            bc1d = self._overwrite_matching(
                bc1d, bc2d, "lateraldischarge", "forcing", truncate_2d=40
            )

        bc1d.to_file(outputfile)

    def _overwrite_matching(
        self, bc1d, bc2d, sectionname_1d, sectionname_2d, truncate_2d: int = 40
    ) -> DeltaresConfig:
        # find matches=

        names_2d = [
            name[0][:truncate_2d]
            for name in bc2d.list_parameters(sectionname_2d, "name")
        ]
        names_1d = [name[0] for name in bc1d.list_parameters(sectionname_1d, "name")]

        # match 1D to 2D truncated
        for index_1d, name_1d in enumerate(names_1d):
            try:
                index_2d = names_2d.index(name_1d)
            except ValueError:
                print(f"Warning: no match not found for {name_1d}")
                continue

            # overwrite data
            bc1d.sections[sectionname_1d][index_1d].timeseries = bc2d.sections[
                sectionname_2d
            ][index_2d].timeseries
            for key in ["function", "time-interpolation", "quantity", "unit"]:
                bc1d.sections[sectionname_1d][index_1d].parameters[key] = bc2d.sections[
                    sectionname_2d
                ][index_2d].parameters[key]

        return bc1d
<|MERGE_RESOLUTION|>--- conflicted
+++ resolved
@@ -1,2989 +1,2985 @@
-import ast
-import locale
-import os
-import re
-import shutil
-from dataclasses import dataclass
-from datetime import datetime, timedelta
-from enum import unique
-from logging import Logger
-from pathlib import Path
-from typing import (
-    Any,
-    Callable,
-    Dict,
-    Generator,
-    Iterable,
-    List,
-    Optional,
-    Tuple,
-    Union,
-)
-
-import matplotlib as mpl
-import matplotlib.dates as mdates
-import matplotlib.gridspec as gridspec
-import matplotlib.patches as mpatches
-import matplotlib.pyplot as plt
-import numpy as np
-import pandas as pd
-import tqdm
-from matplotlib.figure import Figure
-from matplotlib.ticker import AutoMinorLocator, FormatStrFormatter, MultipleLocator
-from netCDF4 import Dataset
-from pandas.plotting import register_matplotlib_converters
-from scipy.interpolate import interp1d
-
-from fm2prof import Project
-from fm2prof.common import FM2ProfBase
-
-register_matplotlib_converters()
-
-COLORSCHEME = ["k", "#00cc96", "#0d38e0"]
-
-
-class GenerateCrossSectionLocationFile(FM2ProfBase):
-    """
-    Builds a cross-section input file for FM2PROF from a SOBEK 3 DIMR network definition file.
-
-    The distance between cross-section is computed from the differences between the offsets/chainages.
-    The beginning and end point of each branch are treated as half-distance control volumes.
-
-    It supports an optional :ref:`branchRuleFile.
-
-    Use as a function i.e. this code will generate a cross-section location file:
-
-    >>> GenerateCrossSectionLocationFile(**input)
-
-    Parameters
-
-        networkdefinitionfile: path to NetworkDefinitionFile.ini
-
-        crossectionlocationfile: path to the desired output file
-
-        branchrulefile: OPTIONAL path to a branchrulefile
-
-    
-
-
-    branchrulefile
-    ^^^^^^^^^^^^^^
-    This file may be used to exclude certain computational points from being
-    used as the location of a cross-section. This is particularily useful
-    when smaller branches connect to a major branch. 
-
-    The branchrule file is a comma-seperates file with the following syntaxt:
-
-    .. code-block:: shell
-    
-        branch,rules
-
-    Here, `branch` is the name of the branch and `rules` are rules for exclusion 
-    
-    Supported general rules are:
-
-    - onlyFirst: only keep the first cross-section, and exclude all others
-    - onlyLast: only keep the last cross-section, and exclude all others
-    - onlyEdges: only keep the first and last cross-section, and exclude all others
-    - ignoreFirst: exclude the first cross-section on a branch
-    - ignoreLast: exclude the last cross-section on a branch
-    - ignoreEdges: exclude the first and last cross-section on a branch
-
-    Additionally, specific cross-sections can be excluded by id. For example:
-
-
-    .. code-block:: shell
-    
-        Channel1, channel_1_350.000
-
-    In this case, the computational point with name `channel_1_350.000` will 
-    not be used as the location of a cross-section. 
-
-    Rules and individual exclusions can be mixed, e.g.:
-
-    .. code-block:: shell
-    
-        Channel1, ignoreLast, channel_1_350.000
-
-    """
-
-    def __init__(
-        self,
-        networkdefinitionfile: Union[str, Path],
-        crossectionlocationfile: Union[str, Path],
-        branchrulefile: Optional[Union[str, Path]] = "",
-    ):
-        super().__init__()
-
-        networkdefinitionfile, crossectionlocationfile, branchrulefile = map(
-            Path, [networkdefinitionfile, crossectionlocationfile, branchrulefile]
-        )
-
-        required_files = (networkdefinitionfile.is_file(),)
-        if not all(required_files):
-            raise FileNotFoundError
-
-        self._networkdeffile_to_input(
-            networkdefinitionfile, crossectionlocationfile, branchrulefile
-        )
-
-    def _parse_NetworkDefinitionFile(
-        self, networkdefinitionfile: Path, branchrules: Optional[Dict] = None
-    ) -> Dict:
-        """
-        Output:
-
-            x,y : coordinates of cross-section
-            cid : name of the cross-section
-            cdis: half-way distance between cross-section points on either side
-            bid : name of the branch
-            coff:  chainage of cross-section on branch
-
-        """
-        if not branchrules:
-            branchrules = {}
-
-        # Open network definition file, for each branch extract necessary info
-        x = []  # x-coordinate of cross-section centre
-        y = []  # y-coordinate of cross-section centre
-        cid = []  # id of cross-section
-        bid = []  # id of 1D branch
-        coff = []  # offset of cross-section on 1D branch ('chainage')
-        cdis = []  # distance of 1D branch influenced by crosss-section ('vaklengte')
-
-        with open(networkdefinitionfile, "r") as f:
-            for line in f:
-                if line.strip().lower() == "[branch]":
-                    branchid = f.readline().split("=")[1].strip()
-                    xlength = 0
-                    for i in range(10):
-                        bline = f.readline().strip().lower().split("=")
-                        if bline[0].strip() == "gridpointx":
-                            xtmp = list(map(float, bline[1].split()))
-                        elif bline[0].strip() == "gridpointy":
-                            ytmp = list(map(float, bline[1].split()))
-                        elif bline[0].strip() == "gridpointids":
-                            cidtmp = bline[1].split(";")
-                        elif bline[0].strip() == "gridpointoffsets":
-                            cofftmp = list(map(float, bline[1].split()))
-
-                            # compute distance between control volumes
-                            cdistmp = np.append(np.diff(cofftmp) / 2, [0]) + np.append(
-                                [0], np.diff(cofftmp) / 2
-                            )
-
-                    cdistmp = list(cdistmp)
-                    # Append branchids
-                    bidtmp = [branchid] * len(xtmp)
-
-                    # strip cross-section ids
-                    cidtmp = [c.strip() for c in cidtmp]
-
-                    # Correct end points (: at end of branch, gridpoints of this branch and previous branch
-                    # occupy the same position, which does not go over well with fm2profs classification algo)
-                    offset = 1
-                    xtmp[0] = np.interp(offset, cofftmp, xtmp)
-                    ytmp[0] = np.interp(offset, cofftmp, ytmp)
-                    offset = cofftmp[-1] - 1
-                    xtmp[-1] = np.interp(offset, cofftmp, xtmp)
-                    ytmp[-1] = np.interp(offset, cofftmp, ytmp)
-
-                    # Apply Branchrules
-                    if branchid in branchrules:
-                        rule = branchrules[branchid].get("rule")
-                        exceptions = branchrules[branchid].get("exceptions")
-                        if rule:
-                            (
-                                xtmp,
-                                ytmp,
-                                cidtmp,
-                                cdistmp,
-                                bidtmp,
-                                cofftmp,
-                            ) = self._applyBranchRules(
-                                rule, xtmp, ytmp, cidtmp, cdistmp, bidtmp, cofftmp
-                            )
-                        if exceptions:
-                            (
-                                xtmp,
-                                ytmp,
-                                cidtmp,
-                                cdistmp,
-                                bidtmp,
-                                cofftmp,
-                            ) = self._applyBranchExceptions(
-                                exceptions, xtmp, ytmp, cidtmp, cdistmp, bidtmp, cofftmp
-                            )
-                        c = len(xtmp)
-                        for ic in xtmp, ytmp, cidtmp, cdistmp, bidtmp, cofftmp:
-                            if len(ic) != c:
-                                raise ValueError
-
-                    # Append all points
-                    x.extend(xtmp)
-                    y.extend(ytmp)
-                    cid.extend(cidtmp)
-                    cdis.extend(cdistmp)
-                    bid.extend(bidtmp)
-                    coff.extend(cofftmp)
-
-        return dict(x=x, y=y, css_id=cid, css_len=cdis, branch_id=bid, css_offset=coff)
-
-    def _networkdeffile_to_input(
-        self,
-        networkdefinitionfile: Path,
-        crossectionlocationfile: Path,
-        branchrulefile: Path,
-    ):
-        branchrules: Dict = {}
-
-        if branchrulefile.is_file():
-            branchrules = self._parseBranchRuleFile(branchrulefile)
-
-        network_dict = self._parse_NetworkDefinitionFile(
-            networkdefinitionfile, branchrules
-        )
-
-        self._writeCrossSectionLocationFile(crossectionlocationfile, network_dict)
-
-    def _applyBranchExceptions(self, exceptions, x, y, cid, cdis, bid, coff):
-        for exc in exceptions:
-            if exc not in cid:
-                self.set_logger_message(f"{exc} not found in branch", "error")
-                continue
-
-        pop_indices = [cid.index(exc) for exc in exceptions]
-
-        for pop_index in sorted(pop_indices, reverse=True):
-            if pop_index == 0:
-                (
-                    x,
-                    y,
-                    cid,
-                    cdis,
-                    bid,
-                    coff,
-                ) = self._applyBranchRules("ignorefirst", x, y, cid, cdis, bid, coff)
-            elif pop_index == len(x) - 1:
-                (
-                    x,
-                    y,
-                    cid,
-                    cdis,
-                    bid,
-                    coff,
-                ) = self._applyBranchRules("ignorelast", x, y, cid, cdis, bid, coff)
-            else:
-                # pop the index
-                for l in [x, y, cid, bid, coff]:
-                    l.pop(pop_index)
-
-                # divide the length
-                next_pop = pop_index + 1
-                prev_pop = pop_index - 1
-                while next_pop in pop_indices:
-                    next_pop += 1
-                while prev_pop in pop_indices:
-                    prev_pop -= 1
-
-                cdis[pop_index - 1] += cdis[pop_index] / 2
-                cdis[pop_index + 1] += cdis[pop_index] / 2
-
-        if len(x) != len(cdis):
-            for pop_index in sorted(pop_indices, reverse=True):
-                del cdis[pop_index]
-
-        return x, y, cid, cdis, bid, coff
-
-    def _applyBranchRules(self, rule:str, x:float, y:float, cid:float, cdis:float, bid:str, coff:float):
-        # bfunc: what points to pop (remove from list)
-        bfunc = {
-            "onlyedges": lambda x: [
-                x[0],
-                x[-1],
-            ],  # only keep the 2 cross-section on either end of the branch
-            "ignoreedges": lambda x: x[
-                1:-1
-            ],  # keep everything except 2 css on either end of the branch
-            "ignorelast": lambda x: x[:-1],  # keep everything except last css on branch
-            "ignorefirst": lambda x: x[1:],  # keep everything except first css on branch
-            "onlyfirst": lambda x: [x[0]], # keep only the first css on branch
-            "onlylast": lambda x: [x[-1]] # keep only the last css on branch
-        }
-        # disfunc: how to modify lengths
-        disfunc = {
-            "onlyedges": lambda x: [sum(x) / 2] * 2,
-            "ignoreedges": lambda x: [sum(x[:2]), *x[2:-2], sum(x[-2:])],
-            "ignorelast": lambda x: [*x[:-2], sum(x[-2:])],
-            "ignorefirst": lambda x: [sum(x[:2]), *x[2:]],
-            "onlyfirst": lambda x: [sum(x)],
-            "onlylast": lambda x: [sum(x)],
-        }
-
-        try:
-            bf = bfunc[rule.lower().strip()]
-            df = disfunc[rule.lower().strip()]
-            return bf(x), bf(y), bf(cid), df(cdis), bf(bid), bf(coff)
-        except KeyError:
-            self.set_logger_message(
-                f"'{rule}' is not a known branchrules. Known rules are: {list(bfunc.keys())}",
-                "error",
-            )
-
-    def _parseBranchRuleFile(self, branchrulefile: Path, delimiter: str = ",") -> Dict[str, Dict]:
-        """
-<<<<<<< HEAD
-        Parses the branchrule filem which is a delimited file (comma by default)
-=======
-        Parse the branchrule file and return it as a dict
->>>>>>> d3b9496b
-        """
-        branchrules: dict = {}
-        with open(branchrulefile, "r") as f:
-            lines = [line.strip().split(delimiter) for line in f if len(line) > 1]
-            
-        for line in lines:
-            
-            branch: str = line[0].strip()
-            rule: str = line[1].strip()
-            exceptions: List = []
-            if len(line) > 2:
-                exceptions = [e.strip() for e in line[2:]]
-
-            branchrules[branch] = dict(rule=rule, exceptions=exceptions)
-
-        return branchrules
-
-    def _writeCrossSectionLocationFile(
-        self, crossectionlocationfile: Path, network_dict: Dict
-    ):
-        """
-        List inputs:
-
-        x,y : coordinates of cross-section
-        cid : name of the cross-section
-        cdis: half-way distance between cross-section points on either side
-        bid : name of the branch
-        coff:  chainage of cross-section on branch
-        """
-        x = network_dict.get("x")
-        y = network_dict.get("y")
-        cid = network_dict.get("css_id")
-        cdis = network_dict.get("css_len")
-        bid = network_dict.get("branch_id")
-        coff = network_dict.get("css_offset")
-
-        with open(crossectionlocationfile, "w") as f:
-            f.write("name,x,y,length,branch,offset\n")
-            for i in range(len(x)):
-                f.write(
-                    f"{cid[i]}, {x[i]:.4f}, {y[i]:.4f}, {cdis[i]:.2f}, {bid[i]}, {coff[i]:.2f}\n"
-                )
-
-
-class VisualiseOutput(FM2ProfBase):
-    __cssdeffile = "CrossSectionDefinitions.ini"
-    __volumefile = "volumes.csv"
-    __rmainfile = "roughness-Main.ini"
-    __rfp1file = "roughness-FloodPlain1.ini"
-
-    def __init__(
-        self,
-        output_directory: str,
-        figure_type: str = "png",
-        overwrite: bool = True,
-        logger: Logger = None,
-    ):
-        super().__init__(logger=logger)
-
-        if not logger:
-            self._create_logger()
-        self.output_dir = Path(output_directory)
-        self.fig_dir = self._generate_output_dir()
-        self._set_files()
-        self._ref_geom_y = []
-        self._ref_geom_tw = []
-        self._ref_geom_fw = []
-
-        self.set_logger_message(f"Using {self.fig_dir} as output directory for figures")
-
-        # initiate plotstyle
-        # TODO: make configurable which style to use?
-        PlotStyles.van_veen()
-
-    @property
-    def branches(self) -> Generator[List[str], None, None]:
-        def split_css(name) -> Tuple[str, float, str]:
-            chainage = float(name.split("_")[-1])
-            branch = "_".join(name.split("_")[:-1])
-            return (name, chainage, branch)
-
-        def find_branches(css_list) -> List[str]:
-            branches = np.unique([i[2] for i in css_names])
-            contiguous_branches = np.unique([b.split("_")[0] for b in branches])
-            return branches, contiguous_branches
-
-        css_names = [split_css(css.get("id")) for css in self.cross_sections]
-        branches, contiguous_branches = find_branches(css_names)
-        return branches, contiguous_branches
-
-    @property
-    def number_of_cross_sections(self) -> int:
-        return len(list(self.cross_sections))
-
-    @property
-    def cross_sections(self) -> Generator[Dict, None, None]:
-        """
-        Generator to loop through all cross-sections in definition file.
-
-        Example use:
-
-        >>> for css in visualiser.cross_sections:
-        >>>     visualiser.make_figure(css)
-        """
-        csslist = self._readCSSDefFile()
-        for css in csslist:
-            yield css
-
-    def figure_roughness_longitudinal(self, branch: str):
-        """
-        Assumes the following naming convention:
-        [branch]_[optional:branch_order]_[chainage]
-        """
-
-        fig, ax = plt.subplots(1, figsize=(12, 5))
-
-        css = self.get_cross_sections_for_branch(branch)
-
-        chainage = []
-        minmax = []
-        for cross_section in css:
-            chainage.append(cross_section[1])
-            roughness = self.getRoughnessInfoForCss(cross_section[0])[1]
-            minmax.append([min(roughness), max(roughness)])
-
-        chainage = np.array(chainage) * 1e-3
-        minmax = np.array(minmax)
-        ax.plot(chainage, minmax[:, 0], label="minimum")
-        ax.plot(chainage, minmax[:, 1], label="maximum")
-        ax.set_ylabel("Ruwheid (Chezy)")
-        ax.set_xlabel("Afstand [km]")
-        ax.set_title(branch)
-        fig, lgd = self._SetPlotStyle(fig, use_legend=True)
-        plt.savefig(
-            self.fig_dir.joinpath(f"roughness_longitudinal_{branch}.png"),
-            bbox_extra_artists=[lgd],
-            bbox_inches="tight",
-        )
-
-    def get_cross_sections_for_branch(self, branch: str):
-        def split_css(name) -> Tuple[str, float, str]:
-            chainage = float(name.split("_")[-1])
-            branch = "_".join(name.split("_")[:-1])
-            return (name, chainage, branch)
-
-        def get_css_for_branch(css_list, branchname: str):
-            return [c for c in css_list if c[2].startswith(branchname)]
-
-        css_list = [split_css(css.get("id")) for css in self.cross_sections]
-        branches, contiguous_branches = self.branches
-        branch_list = []
-        sub_branches = np.unique([b for b in branches if b.startswith(branch)])
-        running_chainage = 0
-        for i, sub_branch in enumerate(sub_branches):
-            sublist = get_css_for_branch(css_list, sub_branch)
-            if i > 0:
-                running_chainage += get_css_for_branch(css_list, sub_branches[i - 1])[
-                    -1
-                ][1]
-            branch_list.extend([(s[0], s[1] + running_chainage, s[2]) for s in sublist])
-
-        return branch_list
-
-    def getRoughnessInfoForCss(self, cssname, rtype: str = "roughnessMain"):
-        """
-        Opens roughness file and reads information for a given cross-section
-        name
-        """
-        levels = None
-        values = None
-        with open(self.files[rtype], "r") as f:
-            cssbranch, csschainage = self._parse_cssname(cssname)
-            for line in f:
-                if line.strip().lower() == "[branchproperties]":
-                    if self._getValueFromLine(f).lower() == cssbranch:
-                        [f.readline() for i in range(3)]
-                        levels = list(map(float, self._getValueFromLine(f).split()))
-                if line.strip().lower() == "[definition]":
-                    if self._getValueFromLine(f).lower() == cssbranch:
-                        if float(self._getValueFromLine(f).lower()) == csschainage:
-                            values = list(map(float, self._getValueFromLine(f).split()))
-        return levels, values
-
-    def getVolumeInfoForCss(self, cssname):
-        column_names = [
-            "z",
-            "2D_total_volume",
-            "2D_flow_volume",
-            "2D_wet_area",
-            "2D_flow_area",
-            "1D_total_volume_sd",
-            "1D_total_volume",
-            "1D_flow_volume_sd",
-            "1D_flow_volume",
-            "1D_total_width",
-            "1D_flow_width",
-        ]
-        cssdata = {}
-        for column in column_names:
-            cssdata[column] = list()
-
-        with open(self.files["volumes"], "r") as f:
-            for line in f:
-                values = line.strip().split(",")
-                if values[0] == cssname:
-                    for i, column in enumerate(column_names):
-                        cssdata[column].append(float(values[i + 1]))
-
-        return cssdata
-
-    def get_cross_section_by_id(self, id: str) -> dict:
-        """
-        Get cross-section information given an id.
-
-        Arguments:
-            id (str): cross-section name
-        """
-        csslist = self._readCSSDefFile()
-        for css in csslist:
-            if css.get("id") == id:
-                return css
-
-    def figure_cross_section(
-        self,
-        css,
-        reference_geometry: tuple = (),
-        reference_roughness: tuple = (),
-        save_to_file: bool = True,
-        overwrite: bool = False,
-        pbar: tqdm.std.tqdm = None,
-    ) -> None:
-        """
-        Creates a figure
-
-        Arguments
-
-            css: dictionary containing cross-section information. Obtain with `VisualiseOutput.cross_sections`
-                 generator or `VisualiseOutput.get_cross_section_by_id` method.
-
-            reference_geometry (tuple): tuple(list(y), list(z))
-
-            reference_roughness (tuple): tuple(list(z), list(n))
-
-            save_to_file (bool): if true, save figure to VisualiseOutput.fig_dir
-                                 if false, returns pyplot figure object
-
-        """
-        output_file = self.fig_dir.joinpath(f"{css['id']}.png")
-        if output_file.is_file() & ~overwrite:
-            self.set_logger_message("file already exists", "debug")
-            return
-        try:
-            fig = plt.figure(figsize=(8, 12))
-            gs = fig.add_gridspec(2, 2)
-            axs = [
-                fig.add_subplot(gs[0, :]),
-                fig.add_subplot(gs[1, 0]),
-                fig.add_subplot(gs[1, 1]),
-            ]
-
-            self._plot_geometry(css, axs[0], reference_geometry)
-            self._plot_volume(css, axs[1])
-            self._plot_roughness(css, axs[2], reference_roughness)
-
-            fig, lgd = self._SetPlotStyle(fig)
-
-            if save_to_file:
-                plt.savefig(
-                    output_file,
-                    bbox_extra_artists=[lgd],
-                    bbox_inches="tight",
-                )
-            else:
-                return fig
-
-        except Exception as e:
-            self.set_logger_message(
-                f"error processing: {css['id']} {str(e)}", "error", pbar=pbar
-            )
-            return None
-
-        finally:
-            plt.close()
-
-    def plot_cross_sections(self):
-        """Makes figures for all cross-sections in project,
-        output to output directory of project"""
-        pbar = tqdm.tqdm(total=self.number_of_cross_sections)
-        self.start_new_log_task("Plotting cross-secton figures", pbar=pbar)
-
-        for css in self.cross_sections:
-            self.figure_cross_section(css, pbar=pbar)
-            pbar.update(1)
-
-        self.finish_log_task()
-
-    def _generate_output_dir(self, figure_type: str = "png", overwrite: bool = True):
-        """
-        Creates a new directory in the output map to store figures for each cross-section
-
-        Arguments:
-            output_map - path to fm2prof output directory
-
-        Returns:
-            png images saved to file
-        """
-
-        figdir = self.output_dir.joinpath("figures/cross_sections")
-        if not figdir.is_dir():
-            figdir.mkdir(parents=True)
-        return figdir
-
-    def _set_files(self):
-        self.files = {
-            "css_def": os.path.join(self.output_dir, self.__cssdeffile),
-            "volumes": os.path.join(self.output_dir, self.__volumefile),
-            "roughnessMain": os.path.join(self.output_dir, self.__rmainfile),
-            "roughnessFP1": os.path.join(self.output_dir, self.__rfp1file),
-        }
-
-    def _getValueFromLine(self, f):
-        return f.readline().strip().split("=")[1].strip()
-
-    def _readCSSDefFile(self) -> List[Dict]:
-        csslist = list()
-
-        with open(self.files.get("css_def"), "r") as f:
-            for line in f:
-                if line.lower().strip() == "[definition]":
-                    css_id = f.readline().strip().split("=")[1]
-                    [f.readline() for i in range(3)]
-                    css_levels = list(map(float, self._getValueFromLine(f).split()))
-                    css_fwidth = list(map(float, self._getValueFromLine(f).split()))
-                    css_twidth = list(map(float, self._getValueFromLine(f).split()))
-                    css_sdcrest = float(self._getValueFromLine(f))
-                    css_sdflow = float(self._getValueFromLine(f))
-                    css_sdtotal = float(self._getValueFromLine(f))
-                    css_sdbaselevel = float(self._getValueFromLine(f))
-                    css_mainsectionwidth = float(self._getValueFromLine(f))
-                    css_fp1sectionwidth = float(self._getValueFromLine(f))
-
-                    css = {
-                        "id": css_id.strip(),
-                        "levels": css_levels,
-                        "flow_width": css_fwidth,
-                        "total_width": css_twidth,
-                        "SD_crest": css_sdcrest,
-                        "SD_flow_area": css_sdflow,
-                        "SD_total_area": css_sdtotal,
-                        "SD_baselevel": css_sdbaselevel,
-                        "mainsectionwidth": css_mainsectionwidth,
-                        "fp1sectionwidth": css_fp1sectionwidth,
-                    }
-                    csslist.append(css)
-
-        return csslist
-
-    def _SetPlotStyle(self, *args, **kwargs):
-        """todo: add preference to switch styles or
-        inject own style
-        """
-        return PlotStyles.van_veen(*args, **kwargs)
-
-    def _plot_geometry(self, css, ax, reference_geometry=None):
-
-        # Get data
-        tw = np.append([0], np.array(css["total_width"]))
-        fw = np.append([0], np.array(css["flow_width"]))
-        l = np.append(css["levels"][0], np.array(css["levels"]))
-        mainsectionwidth = css["mainsectionwidth"]
-        fp1sectionwidth = css["fp1sectionwidth"]
-
-        # Get the water level where water level independent computation takes over
-        # this is the lowest level where there is 2D information on volumes
-        z_waterlevel_independent = self._get_lowest_water_level_in_2D(css)
-
-        # Plot cross-section geometry
-        for side in [-1, 1]:
-            h = ax.fill_betweenx(
-                l, side * fw / 2, side * tw / 2, color="#44B1D5AA", hatch="////"
-            )
-            ax.plot(side * tw / 2, l, "-k")
-            ax.plot(side * fw / 2, l, "--k")
-
-        # Plot roughness section width
-        ax.plot(
-            [-0.5 * mainsectionwidth, 0.5 * mainsectionwidth],
-            [min(l) - 0.25] * 2,
-            "-",
-            linewidth=2,
-            color="red",
-            label="Main section",
-        )
-        ax.plot(
-            [
-                -0.5 * (mainsectionwidth + fp1sectionwidth),
-                0.5 * (mainsectionwidth + fp1sectionwidth),
-            ],
-            [min(l) - 0.25] * 2,
-            "--",
-            color="red",
-            label="Floodplain section",
-        )
-        # ax.plot(tw-0.5*max(fp1sectionwidth),[min(l)]*len(l), '--', color='cyan', label='Floodplain section')
-
-        # Plot water level indepentent line
-        ax.plot(
-            tw - 0.5 * max(tw),
-            [z_waterlevel_independent] * len(l),
-            linestyle="--",
-            color="m",
-            label="Lowest water level in 2D",
-        )
-
-        h.set_label("Storage")
-
-        ax.set_title(css["id"])
-        ax.set_xlabel("[m]")
-        ax.set_ylabel("[m]")
-
-        if reference_geometry:
-            ax.plot(
-                reference_geometry[1],
-                reference_geometry[0],
-                "--r",
-                label="Reference geometry",
-            )
-
-        # Plot crest level height
-        sd_info = self._get_sd_plot_info(css)
-
-        ax.plot(
-            [-tw[-1] / 2, tw[-1] / 2],
-            [sd_info.get("crest")] * 2,
-            linestyle=sd_info.get("linestyle"),
-            linewidth=1,
-            color="orange",
-            label=sd_info.get("label"),
-        )
-
-    def _plot_volume(self, css, ax):
-        # Get data
-        vd = self.getVolumeInfoForCss(css["id"])
-        z_waterlevel_independent = self._get_lowest_water_level_in_2D(css)
-
-        # Plot 1D volumes
-        ax.fill_between(
-            vd["z"],
-            0,
-            vd["1D_total_volume_sd"],
-            color="#24A493",
-            label="1D Total Volume (incl. SD)",
-        )
-        ax.fill_between(
-            vd["z"],
-            0,
-            vd["1D_total_volume"],
-            color="#108A7A",
-            label="1D Total Volume (excl. SD)",
-        )
-        ax.fill_between(
-            vd["z"],
-            0,
-            vd["1D_flow_volume"],
-            color="#209AB4",
-            label="1D Flow Volume (incl. SD)",
-        )
-        ax.fill_between(
-            vd["z"],
-            0,
-            vd["1D_flow_volume"],
-            color="#0C6B7F",
-            label="1D Flow Volume (excl. SD)",
-        )
-        # Plot 2D volume
-        ax.plot(vd["z"], vd["2D_total_volume"], "--k", label="2D Total Volume")
-        ax.plot(vd["z"], vd["2D_flow_volume"], "-.k", label="2D Flow Volume")
-
-        # Plot lowest point in 2D
-        ax.plot(
-            [z_waterlevel_independent] * len(vd["2D_total_volume"]),
-            vd["2D_total_volume"],
-            linestyle="--",
-            linewidth=1,
-            color="m",
-            label="Lowest water level in 2D",
-        )
-
-        # Plot SD crest
-        sd_info = self._get_sd_plot_info(css)
-        ax.plot(
-            [sd_info.get("crest")] * len(vd["2D_total_volume"]),
-            vd["2D_total_volume"],
-            linestyle=sd_info.get("linestyle"),
-            linewidth=1,
-            color="orange",
-            label=sd_info.get("label"),
-        )
-
-        ax.set_ylim([0, ax.get_ylim()[1]])
-        ax.set_xlim([min(vd["z"]), max(vd["z"])])
-        ax.set_title("Volume graph")
-        ax.set_xlabel("Water level [m]")
-        ax.set_ylabel("Volume [m$^3$]")
-
-    def _plot_roughness(self, css, ax, reference_roughness):
-        levels, values = self.getRoughnessInfoForCss(css["id"], rtype="roughnessMain")
-        try:
-            ax.plot(levels, values, label="Main channel")
-        except:
-            pass
-
-        try:
-            levels, values = self.getRoughnessInfoForCss(
-                css["id"], rtype="roughnessFP1"
-            )
-            if levels is not None and values is not None:
-                ax.plot(levels, values, label="Floodplain1")
-        except FileNotFoundError:
-            pass
-
-        if reference_roughness:
-            ax.plot(
-                reference_roughness[0],
-                reference_roughness[1],
-                "--r",
-                label="Reference friction",
-            )
-
-        # Limit x axis to min and maximum level in cross-section
-        ax.set_xlim(min(css["levels"]), max(css["levels"]))
-        ax.set_title("Roughness")
-        ax.set_xlabel("Water level [m]")
-        ax.set_ylabel("Chezy coefficient [m$^{1/2}$/s]")
-
-    @staticmethod
-    def _get_sd_plot_info(css):
-        l = np.append(css["levels"][0], np.array(css["levels"]))
-        z_crest_level = css["SD_crest"]
-        if z_crest_level <= max(l):
-            if z_crest_level >= min(l):
-                sd_linestyle = "--"
-                sd_label = "SD Crest Level"
-            else:
-                z_crest_level = min(l)
-                sd_linestyle = "-"
-                sd_label = "SD Crest Level (cropped)"
-        else:
-            z_crest_level = max(l)
-            sd_linestyle = "-"
-            sd_label = "SD Crest Level (cropped)"
-
-        return {"linestyle": sd_linestyle, "label": sd_label, "crest": z_crest_level}
-
-    def _get_lowest_water_level_in_2D(self, css):
-        vd = self.getVolumeInfoForCss(css["id"])
-        index_waterlevel_independent = np.argmax(~np.isnan(vd.get("2D_total_volume")))
-        z_waterlevel_independent = vd.get("z")[index_waterlevel_independent]
-        return z_waterlevel_independent
-
-    def _parse_cssname(self, cssname):
-        """
-        returns name of branch and chainage
-        """
-        branch, chainage = cssname.rsplit(
-            "_", 1
-        )  # rsplit prevents error if branchname contains _
-        chainage = round(float(chainage), 2)
-
-        return branch, chainage
-
-
-class PlotStyles:
-    myFmt = mdates.DateFormatter("%d-%b")
-    monthlocator = mdates.MonthLocator(bymonthday=(1, 10, 20))
-    daylocator = mdates.DayLocator(interval=5)
-
-    @staticmethod
-    def set_locale(localeString: str):
-        try:
-            locale.setlocale(locale.LC_TIME, localeString)
-        except locale.Error:
-            # known error on linux fix:
-            # export LC_ALL="en_US.UTF-8" & export LC_CTYPE="en_US.UTF-8" & sudo dpkg-reconfigure locales
-            print(f"could not set locale to {localeString}")
-            pass
-
-    @staticmethod
-    def _is_timeaxis(axis) -> bool:
-        try:
-            label_string = axis.get_ticklabels()[0].get_text().replace("−", "-")
-            # if label_string is empty (e.g. because of twin_axis, return false)
-            if label_string:
-                float(label_string)
-
-        except ValueError:
-            return True
-        except IndexError:
-            return False
-        return False
-
-    @classmethod
-    def pilot_2021(cls, fig, legendbelow=False):
-        for ax in fig.axes:
-            ax.grid(False)
-            ax.spines["top"].set_visible(False)
-            ax.spines["right"].set_visible(False)
-
-            ax.xaxis.set_tick_params(width=2)
-            ax.yaxis.set_tick_params(width=2)
-            for spine in ["left", "bottom"]:
-                ax.spines[spine].set_edgecolor("#272727")
-                ax.spines[spine].set_linewidth(2)
-            if legendbelow:
-                legend = ax.legend(
-                    fancybox=True,
-                    framealpha=0.5,
-                    edgecolor="None",
-                    loc=3,
-                    ncol=3,
-                    bbox_to_anchor=(-0.02, -0.5),
-                )
-            else:
-                legend = ax.legend(fancybox=True, framealpha=0.5, edgecolor="None")
-            legend.get_frame().set_facecolor("#e5eef2")  # #e5eef2 #92b6c7
-            legend.get_frame().set_boxstyle("square", pad=0)
-
-    @classmethod
-    def van_veen(
-        cls,
-        fig: Figure = None,
-        use_legend: bool = True,
-        extra_labels: Union[List, type(None)] = None,
-        ax_align_legend: plt.Axes = None,
-    ):
-        """Stijl van Van Veen"""
-
-        def initiate():
-            # Set default locale to NL
-            # TODO: add localization options
-            PlotStyles.set_locale("nl_NL.UTF-8")
-
-            # Color style
-            mpl.rcParams["axes.prop_cycle"] = mpl.cycler(
-                color=COLORSCHEME * 3,
-                linestyle=["-"] * 3 + ["--"] * 3 + ["-."] * 3,
-                linewidth=np.linspace(0.5, 3, 9),
-            )
-
-            # Font style
-            font = {"family": "Bahnschrift", "weight": "normal", "size": 18}
-            mpl.rc("font", **font)
-            mpl.rcParams[
-                "axes.unicode_minus"
-            ] = False  # not all fonts support the unicode minus
-
-        def styleFigure(fig, use_legend, extra_labels, ax_align_legend):
-            if ax_align_legend is None:
-                ax_align_legend = fig.axes[0]
-
-            # this forces labels to be generated. Necessary to detect datetimes
-            fig.canvas.draw()
-
-            # Set styles for each axis
-            legend_title = r"toelichting"
-            handles = list()
-            labels = list()
-
-            for ax in fig.axes:
-
-                ax.grid(b=True, which="major", linestyle="-", linewidth=1, color="k")
-                ax.grid(b=True, which="minor", linestyle="-", linewidth=0.5, color="k")
-
-                for _, spine in ax.spines.items():
-                    spine.set_linewidth(2)
-
-                if cls._is_timeaxis(ax.xaxis):
-                    ax.xaxis.set_major_formatter(cls.myFmt)
-                    ax.xaxis.set_major_locator(cls.monthlocator)
-                    # ax.xaxis.set_minor_locator(cls.daylocator)
-                if cls._is_timeaxis(ax.yaxis):
-                    ax.yaxis.set_major_formatter(cls.myFmt)
-                    ax.yaxis.set_major_locator(cls.monthlocator)
-                    # ax.yaxis.set_minor_locator(cls.daylocator)
-
-                ax.set_title(ax.get_title().upper())
-                ax.set_xlabel(ax.get_xlabel().upper())
-                ax.set_ylabel(ax.get_ylabel().upper())
-                ax.patch.set_visible(False)
-                h, l = ax.get_legend_handles_labels()
-                handles.extend(h)
-                labels.extend(l)
-
-            if extra_labels:
-                handles.extend(extra_labels[0])
-                labels.extend(extra_labels[1])
-            fig.tight_layout()
-            if use_legend:
-                lgd = fig.legend(
-                    handles,
-                    labels,
-                    loc="upper left",
-                    bbox_to_anchor=(1.0, ax_align_legend.get_position().y1),
-                    bbox_transform=fig.transFigure,
-                    edgecolor="k",
-                    facecolor="white",
-                    framealpha=1,
-                    borderaxespad=0,
-                    title=legend_title.upper(),
-                )
-
-                return fig, lgd
-            else:
-                return fig, handles, labels
-
-        if not fig:
-            return initiate()
-        else:
-            initiate()
-            return styleFigure(fig, use_legend, extra_labels, ax_align_legend)
-
-
-@dataclass
-class DeltaresSectionItem:
-    value: Any
-    comment: str = ""
-
-
-@dataclass
-class DeltaresSection:
-    parameters: Dict
-    timeseries: List[List]
-
-    def __getitem__(
-        self, key: str
-    ) -> Union[List[DeltaresSectionItem], DeltaresSectionItem]:
-        """This makes the class subscriptable"""
-        if len(self.parameters[key]) == 1:
-            return self.parameters[key][0]
-        else:
-            return self.parameters[key]
-
-    def __setitem__(self, key: str, value: Union[List, Any]):
-        if isinstance(value, list):
-            self.parameters[key] = value
-        else:
-            self.parameters[key] = [value]
-
-    def get(self, key: str) -> Union[List[DeltaresSectionItem], DeltaresSectionItem]:
-        """mimicks get method of dictionary"""
-        return self.__getitem__(key)
-
-
-class DeltaresConfig:
-    """
-    Helper class to parse the "Deltares ini" style.
-    """
-
-    def __init__(self, configfile: Union[Path, str]):
-        self._sections = dict()  # list of unique keys
-        self._regex_section = re.compile(r"(?<=\[)\S+.+(?=\])")
-        self._regex_key = re.compile(r".+(?=\=)")
-        self._regex_value = re.compile(r"(?<==)([^#\n\r]+)")
-        self._regex_comment = re.compile(r"(?<=#)([^\n\r]+)")
-        self._regex_timeseries = re.compile(r"(-?\d+\.?\d*)[\t ](-?\d+\.?\d*)[\t\n ]")
-        self._read_deltares_ini(configfile)
-
-        self._fmt_kvwidth = 40
-
-    @property
-    def sections(self):
-        return self._sections
-
-    def to_file(self, outputfile: Union[Path, str]) -> None:
-        with open(outputfile, "w") as f:
-            for unique_section in self.sections:
-                for section in self.sections[unique_section]:
-                    f.write(f"[{unique_section}]\n")
-                    for unique_parameter in section.parameters:
-                        for param in section.parameters[unique_parameter]:
-                            f.write(f"\t{unique_parameter:40}=\t{param.value}\n")
-
-                    for ts in section.timeseries:
-                        f.write(f"{ts[0]} {ts[1]}\n")
-                    f.write("\n")
-
-    def list_parameters(self, section: str, key: str):
-
-        for section in self.sections[section]:
-            param = section.parameters[key]
-            yield [p.value for p in param]
-
-    def _read_deltares_ini(self, configfile: Path):
-
-        section_store = list()
-
-        with open(configfile, "r") as f:
-            for line in f:
-                if self._regex_section.search(line):
-                    # Add current section
-                    if len(section_store) > 0:
-                        self._add_section(section_name, section_store)
-                        section_store.clear()
-
-                    # Parse new section
-                    section_name = self._regex_section.search(line)[0]
-                section_store.append(line)
-
-            # add final sections
-            self._add_section(section_name, section_store)
-
-    def _add_section(self, section_name: str, section_store: list):
-        section_name = section_name.lower()
-        section = DeltaresSection(parameters={}, timeseries=[])
-
-        # Parse section
-        for line in section_store:
-            if self._regex_key.search(line):
-                self._add_key_value_to_section(section, line)
-
-            if self._regex_timeseries.search(line):
-                p = self._regex_timeseries.search(line)
-                section.timeseries.append([p[1], p[2]])
-
-        # Sections may occur multiple times, store in list
-        if section_name not in self._sections:
-            self._sections[section_name] = [section]
-        else:
-            self._sections[section_name].append(section)
-
-    def _add_key_value_to_section(self, section: DeltaresSection, line: str) -> None:
-
-        # Parse key/value pair
-        key = self._regex_key.search(line)[0].strip().lower()
-        value = self._parse_value(self._regex_value.search(line)[0].strip())
-        comment = ""
-
-        if self._regex_comment.search(line):
-            comment = self._regex_comment.search(line)[0].strip()
-
-        if key not in section.parameters:
-            section.parameters[key] = [
-                DeltaresSectionItem(value=value, comment=comment)
-            ]
-        else:
-            section.parameters[key].append(
-                DeltaresSectionItem(value=value, comment=comment)
-            )
-
-    def _parse_value(self, value: str):
-        """attempts to parse value"""
-        try:
-            return float(value)
-        except ValueError:
-            pass
-        try:
-            return list(map(float, value.split()))
-        except (ValueError, AttributeError):
-            pass
-
-        return value
-
-
-class ModelOutputReader(FM2ProfBase):
-    """
-    This class provides methods to post-process 1D and 2D data,
-    by writing csv files of output locations (observation stations)
-    that are both in 1D and 2D. It produces two csv files that
-    are input for :meth:`fm2prof.utils.ModelOutputPlotter`
-
-    Example use:
-
-    >>> # initialise & give path to 1D, 2D model resusts
-    >>> from fm2prof.utils import ModelOutputReader
-    >>> output = ModelOutputReader()
-    >>> output.path_flow1d = path_to_dimr_directory
-    >>> output.path_flow2d = path_to_nc_file
-    >>> # Read and write 1d output to csv
-    >>> output.load_flow1d_data()
-    >>> #
-    >>> output.get_1d2d_map()
-    >>> output.load_flow2d_data()
-    """
-
-    __fileOutName_F1D_Q = "1D_Q.csv"
-    __fileOutName_F1D_H = "1D_H.csv"
-    __fileOutName_F2D_Q = "2D_Q.csv"
-    __fileOutName_F2D_H = "2D_H.csv"
-
-    _key_1D_Q_name = "observation_id"
-    _key_1D_Q = "water_discharge"
-    _key_1D_time = "time"
-    _key_1D_H_name = "observation_id"
-    _key_1D_H = "water_level"
-
-    _key_2D_Q_name = "cross_section_name"
-    _key_2D_Q = "cross_section_discharge"
-    _key_2D_time = "time"
-    _key_2D_H_name = "station_name"
-    _key_2D_H = "waterlevel"
-    __fileOutName_1D2DMap = "map_1d_2d.csv"
-
-    _time_fmt = "%Y-%m-%d %H:%M:%S"
-
-    def __init__(self, logger=None, start_time: datetime = None):
-        super().__init__(logger=logger)
-
-        self._path_out: Path = Path(".")
-        self._path_flow1d: Path = Path(".")
-        self._path_flow2d: Path = Path(".")
-
-        self._data_1D_Q: pd.DataFrame = None
-        self._time_offset_1d: int = 0
-
-        self._start_time: Union[datetime, type(None)] = start_time
-
-    @property
-    def start_time(self) -> Union[datetime, None]:
-        """if defined, used to mask data"""
-        return self._start_time
-
-    @start_time.setter
-    def start_time(self, input_time: datetime):
-        if isinstance(input_time, datetime):
-            self._start_time = input_time
-
-    @property
-    def path_flow1d(self):
-        return self._path_flow1d
-
-    @path_flow1d.setter
-    def path_flow1d(self, path: Union[Path, str]):
-        # Verify path is dir
-        assert Path(path).is_file()
-        # set attribute
-        self._path_flow1d = Path(path)
-
-    @property
-    def path_flow2d(self):
-        return self._path_flow2d
-
-    @path_flow2d.setter
-    def path_flow2d(self, path: Union[Path, str]):
-        # Verify path is file
-        assert Path(path).is_file()
-        # set attribute
-        self._path_flow2d = Path(path)
-
-    def load_flow1d_data(self):
-        """
-        Loads 'observations.nc' and outputs to csv file
-
-        .. note::
-            Path to the 1D model must first be set by using
-            >>> ModelOutputReader.path_flow1d = path_to_dir_that_contains_dimr_xml
-        """
-        if self.file_1D_Q.is_file() & self.file_1D_H.is_file():
-            self._data_1D_Q = pd.read_csv(
-                self.file_1D_Q,
-                index_col=0,
-                parse_dates=True,
-                date_parser=self._dateparser,
-            )
-            self._data_1D_H = pd.read_csv(
-                self.file_1D_H,
-                index_col=0,
-                parse_dates=True,
-                date_parser=self._dateparser,
-            )
-            self.set_logger_message("Using existing flow1d csv files")
-        else:
-            self.set_logger_message("Importing from NetCDF")
-            self._data_1D_H, self._data_1D_Q = self._import_1Dobservations()
-            self.set_logger_message("Writing to CSV (waterlevels)")
-            self._data_1D_H.to_csv(self.file_1D_H)
-            self.set_logger_message("Writing to CSV (discharge)")
-            self._data_1D_Q.to_csv(self.file_1D_Q)
-
-    def load_flow2d_data(self):
-        """
-        Loads 2D output file (netCDF, must contain observation point results),
-        matches to 1D result, output to csv
-
-        .. note::
-            Path to the 2D model output
-            >>> ModelOutputReader.path_flow2d = path_to_netcdf_file
-        """
-        if self.file_2D_Q.is_file() & self.file_2D_H.is_file():
-            self._data_2D_Q = pd.read_csv(
-                self.file_2D_Q,
-                index_col=0,
-                parse_dates=True,
-                date_parser=self._dateparser,
-            )
-            self._data_2D_H = pd.read_csv(
-                self.file_2D_H,
-                index_col=0,
-                parse_dates=True,
-                date_parser=self._dateparser,
-            )
-            self.set_logger_message("Using existing flow2d csv files")
-        else:
-            # write to file
-            self._import_2Dobservations()
-
-            # then load
-            self._data_2D_Q = pd.read_csv(
-                self.file_2D_Q,
-                index_col=0,
-                parse_dates=True,
-                date_parser=self._dateparser,
-            )
-            self._data_2D_H = pd.read_csv(
-                self.file_2D_H,
-                index_col=0,
-                parse_dates=True,
-                date_parser=self._dateparser,
-            )
-
-    def get_1d2d_map(self):
-        """Writes a map between stations in 1D and stations in 2D. Matches based on identical characters in first nine slots"""
-        if self.file_1D2D_map.is_file():
-            self.set_logger_message("using existing 1d-2d map")
-            return
-        else:
-            self._get_1d2d_map()
-
-    def read_all_data(self) -> None:
-        """ """
-        self.load_flow1d_data()
-        self.get_1d2d_map()
-        self.load_flow2d_data()
-
-    def _dateparser(self, t):
-        return datetime.strptime(t, self._time_fmt)
-
-    @property
-    def output_path(self) -> Path:
-        return self._path_out
-
-    @output_path.setter
-    def output_path(self, new_path: Union[Path, str]):
-        newpath = Path(new_path)
-        if newpath.is_dir():
-            self._path_out = newpath
-        else:
-            raise ValueError(f"{new_path} is not a directory")
-
-    @property
-    def file_1D_Q(self):
-        return self.output_path.joinpath(self.__fileOutName_F1D_Q)
-
-    @property
-    def file_1D_H(self):
-        return self.output_path.joinpath(self.__fileOutName_F1D_H)
-
-    @property
-    def file_2D_Q(self):
-        return self.output_path.joinpath(self.__fileOutName_F2D_Q)
-
-    @property
-    def file_2D_H(self):
-        return self.output_path.joinpath(self.__fileOutName_F2D_H)
-
-    @property
-    def file_1D2D_map(self):
-        return self.output_path.joinpath(self.__fileOutName_1D2DMap)
-
-    @property
-    def data_1D_H(self):
-        return self._from_start_time(self._data_1D_H)
-
-    @property
-    def data_2D_H(self):
-        return self._from_start_time(self._data_2D_H)
-
-    @property
-    def data_1D_Q(self):
-        return self._from_start_time(self._data_1D_Q)
-
-    @property
-    def data_2D_Q(self):
-        return self._from_start_time(self._data_2D_Q)
-
-    @property
-    def time_offset_1d(self):
-        return self._time_offset_1d
-
-    @time_offset_1d.setter
-    def time_offset_1d(self, seconds: int = 0):
-        self._time_offset_1d = seconds
-
-    def _from_start_time(self, data: pd.DataFrame) -> pd.DataFrame:
-        if self.start_time:
-            return data[data.index > self.start_time]
-        return data
-
-    @staticmethod
-    def _parse_names(nclist, encoding="utf-8"):
-        """Parses the bytestring list of names in netcdf"""
-        return [
-            "".join([bstr.decode(encoding) for bstr in ncrow]).strip()
-            for ncrow in nclist
-        ]
-
-    def _import_2Dobservations(self) -> None:
-        print("Reading 2D data")
-        for nkey, dkey, map_key, fname in zip(
-            [self._key_2D_Q_name, self._key_2D_H_name],
-            [self._key_2D_Q, self._key_2D_H],
-            ["2D_Q", "2D_H"],
-            [self.file_2D_Q, self.file_2D_H],
-        ):
-
-            with Dataset(self._path_flow2d) as f:
-
-                self.set_logger_message(f"loading 2D data for {map_key}")
-                station_map = pd.read_csv(self.file_1D2D_map, index_col=0)
-                qnames = self._parse_names(f.variables[nkey][:])
-                qdata = f.variables[dkey][:]
-
-                time = self._parse_time(f.variables["time"])
-                df = pd.DataFrame(columns=station_map.index, index=time)
-                self.set_logger_message("Matching 1D and 2D data")
-                for index, station in tqdm.tqdm(
-                    station_map.iterrows(), total=len(station_map.index)
-                ):
-                    # Get index of the current station, or skip if ValueError
-                    try:
-                        si = qnames.index(station[map_key])
-                    except ValueError:
-                        continue
-
-                    df[station.name] = qdata[:, si]
-
-                df.to_csv(f"{fname}")
-
-    def _import_1Dobservations(self) -> pd.DataFrame:
-        """
-        time_offset: offset in seconds
-        """
-        _file_his = self.path_flow1d
-
-        with Dataset(_file_his) as f:
-
-            names = self._parse_names(
-                f.variables[self._key_1D_H_name]
-            )  # names are the same for Q in 1D
-
-            time = self._parse_time(f.variables[self._key_1D_time])
-            data = f.variables[self._key_1D_H][:]
-            dfH = pd.DataFrame(columns=names, index=time, data=data)
-
-            data = f.variables[self._key_1D_Q][:]
-            dfQ = pd.DataFrame(columns=names, index=time, data=data)
-
-            # apply index shift
-            dfH.index = dfH.index + timedelta(seconds=self.time_offset_1d)
-            dfQ.index = dfQ.index + timedelta(seconds=self.time_offset_1d)
-
-            return dfH, dfQ
-
-    def _parse_time(self, timevector: pd.DataFrame):
-        """seconds"""
-        unit = timevector.units.replace("seconds since ", "").strip()
-
-        try:
-            start_time = datetime.strptime(unit, self._time_fmt)
-        except ValueError as e:
-            if len(e.args) > 0 and e.args[0].startswith("unconverted data remains: "):
-                unit = unit[: -(len(e.args[0]) - 26)]
-                start_time = datetime.strptime(unit, self._time_fmt)
-
-        return [start_time + timedelta(seconds=i) for i in timevector[:]]
-
-    def _parse_1D_stations(self) -> Generator[str, None, None]:
-        """Reads the names of observations stations from 1D model"""
-        return list(self._data_1D_H.columns)
-
-    def _get_1d2d_map(self):
-        _file_his = self.path_flow2d
-
-        with Dataset(_file_his) as f:
-            qnames = self._parse_names(f.variables[self._key_2D_Q_name][:])
-            hnames = self._parse_names(f.variables[self._key_2D_H_name][:])
-
-            # get matching names based on first nine characters
-            with open(self.file_1D2D_map, "w") as fw:
-                fw.write("1D,2D_H,2D_Q\n")
-                for n in tqdm.tqdm(list(self._parse_1D_stations())):
-                    try:
-                        qn = next(x for x in qnames if x.startswith(n[:9]))
-                    except StopIteration:
-                        qn = ""
-                    try:
-                        hn = next(x for x in hnames if x.startswith(n[:9]))
-                    except StopIteration:
-                        hn = ""
-                    fw.write(f"{n},{hn},{qn}\n")
-
-
-class Compare1D2D(ModelOutputReader):
-    """
-    Class to compare the results of a 1D and 2D model.
-
-    .. note::
-        If 2D and 1D netCDF input files are provided, they will first be 
-        converted to csv files. Once csv files are present, the original
-        netCDF files are no longer used. In that case, the arguments 
-        to `path_1d` and `path_2d` should be `None`. 
-
-
-    Example usage:
-
-        >>> plotter = Compare1D2D()
-        >>> # Set path to data
-        >>> plotter.path_flow1d = path_to_dimr_dir
-        >>> plotter.path_flow2d = path_to_nc_file
-        >>> # Example, plot along route
-        >>> route = ['BR', "PK", "NR", "LE"]
-        >>> plotter.figure_longitudinal_time(route=route)
-
-    """
-
-    _routes: List[List[str]] = None
-
-    def __init__(
-        self,
-        project: Project,
-        path_1d: Union[Path, str],
-        path_2d: Union[Path, str],
-        routes: List[List[str]],
-        start_time: datetime,
-    ):
-        if project:
-            super().__init__(logger=project.get_logger(), start_time=start_time)
-            self.output_path = project.get_output_directory()
-        else:
-            super().__init__()
-
-        if isinstance(path_1d, (Path, str)) & Path(path_1d).is_file():
-            self.path_flow1d = path_1d
-        else:
-            self.set_logger_message(f'1D netCDF file does not exist or is not provided. Input found: {path_1d}.', 'debug')
-        if isinstance(path_1d, (Path, str)) & Path(path_2d).is_file():
-            self.path_flow2d = path_2d
-        else:
-            self.set_logger_message(f'2D netCDF file does not exist or is not provided. Input found: {path_2d}.', 'debug')
-
-        self.routes = routes
-        self.statistics = None
-        self._data_1D_H: pd.DataFrame = None
-        self._data_2D_H: pd.DataFrame = None
-        self._data_1D_H_digitized: pd.DataFrame = None
-        self._data_2D_H_digitized: pd.DataFrame = None
-        self._qsteps = np.arange(0, 100 * np.ceil(18000 / 100), 200)
-
-        # initiate plotstyle
-        PlotStyles.van_veen()
-        self._error_colors = ["#7e3e00", "#b25800", "#d86a00"]
-        self._color_error = self._error_colors[1]
-
-        # set start time
-        self.start_time = start_time
-
-        self.read_all_data()
-        self.digitize_data()
-        
-        # create output folder
-        output_dirs = [
-            "figures/longitudinal",
-            "figures/discharge",
-            "figures/heatmaps",
-            "figures/stations",
-        ]
-        for od in output_dirs:
-            try:
-                os.makedirs(self.output_path.joinpath(od))
-            except FileExistsError:
-                pass
-
-    def eval(self):
-
-        for route in tqdm.tqdm(self.routes):
-            self.set_logger_message(f"Making figures for route {route}")
-            self.figure_longitudinal_rating_curve(route)
-            self.figure_longitudinal_time(route)
-            self.heatmap_rating_curve(route)
-            self.heatmap_time(route)
-
-        self.set_logger_message(f"Making figures for stations")
-        for station in tqdm.tqdm(self.stations(), total=self._data_1D_H.shape[1]):
-            self.figure_at_station(station)
-
-    @property
-    def routes(self):
-        return self._routes
-
-    @routes.setter
-    def routes(self, routes):
-        if isinstance(routes, list):
-            self._routes = routes
-        if isinstance(routes, str):
-            self._routes = ast.literal_eval(routes)
-
-    @property
-    def file_1D_H_digitized(self):
-        return self.file_1D_H.parent.joinpath(f"{self.file_1D_H.stem}_digitized.csv")
-
-    @property
-    def file_2D_H_digitized(self):
-        return self.file_2D_H.parent.joinpath(f"{self.file_2D_H.stem}_digitized.csv")
-
-    def digitize_data(self):
-        if self.file_1D_H_digitized.is_file():
-            self.set_logger_message("Using existing digitized file for 1d")
-            self._data_1D_H_digitized = pd.read_csv(
-                self.file_1D_H_digitized, index_col=0
-            )
-        else:
-            self._data_1D_H_digitized = self._digitize_data(
-                self._data_1D_H, self._data_1D_Q, self._qsteps
-            )
-            self._data_1D_H_digitized.to_csv(self.file_1D_H_digitized)
-        if self.file_2D_H_digitized.is_file():
-            self.set_logger_message("Using existing digitized file for 2d")
-            self._data_2D_H_digitized = pd.read_csv(
-                self.file_2D_H_digitized, index_col=0
-            )
-        else:
-            self._data_2D_H_digitized = self._digitize_data(
-                self._data_2D_H, self._data_2D_Q, self._qsteps
-            )
-            self._data_2D_H_digitized.to_csv(self.file_2D_H_digitized)
-
-    def stations(self) -> Generator[str, None, None]:
-        for station in self._data_1D_H.columns:
-            yield station
-
-    @staticmethod
-    def _digitize_data(hdata, qdata, bins) -> pd.DataFrame:
-        """Computes the average for a given bin. Use to make Q-H graphs instead of T-H graph"""
-
-        stations = hdata.columns
-
-        C = list()
-        rkms = list()
-        for i, station in enumerate(stations):
-            # rkms.append(float(station.split('_')[1]))
-            d = np.digitize(qdata[station], bins)
-            C.append([np.nanmean(hdata[station][d == i]) for i, _ in enumerate(bins)])
-
-        # sort = np.argsort(rkms)
-        C = np.array(C)  # [sort]
-        return pd.DataFrame(columns=stations, index=bins, data=C.T)
-
-    def _names_to_rkms(self, station_names: List[str]) -> List[float]:
-        return [
-            self._catch_e(lambda: float(i.split("_")[1]), (IndexError, ValueError))
-            for i in station_names
-        ]
-
-    def _names_to_branches(self, station_names: List[str]) -> List[str]:
-        return [
-            self._catch_e(lambda: i.split("_")[0], IndexError) for i in station_names
-        ]
-
-    def get_route(
-        self, route: List[str]
-    ) -> Tuple[List[str], List[float], List[Tuple[str, float]]]:
-        """returns a sorted list of stations along a route, with rkms"""
-        station_names = self._data_2D_H.columns
-
-        # Parse names
-        rkms = self._names_to_rkms(station_names)
-        branches = self._names_to_branches(station_names)
-
-        # select along route
-        routekms = list()
-        stations = list()
-        lmw_stations = list()
-
-        for stop in route:
-            indices = [i for i, b in enumerate(branches) if b == stop]
-            routekms.extend([rkms[i] for i in indices])
-            stations.extend([station_names[i] for i in indices])
-            lmw_stations.extend(
-                [
-                    (station_names[i], rkms[i])
-                    for i in indices
-                    if "LMW" in station_names[i]
-                ]
-            )
-
-        # sort data
-        sorted_indices = np.argsort(routekms)
-        sorted_stations = [stations[i] for i in sorted_indices]
-        sorted_rkms = [routekms[i] for i in sorted_indices]
-
-        # sort lmw stations
-        lmw_stations = [
-            lmw_stations[j] for j in np.argsort([i[1] for i in lmw_stations])
-        ]
-        return sorted_stations, sorted_rkms, lmw_stations
-
-    def statistics_to_file(self, file_path: str = "error_statistics") -> None:
-        """
-        Creates and output a file `error_statistics.csv', which is a
-        comma-seperated file with the following columns:
-
-        ,bias,rkm,branch,is_lmw,std,mae
-
-        with for each station:
-        
-        - bias = bias, mean error
-        - rkm = river kilometer of the station
-        - branch = name of 1D branch on which the station lies
-        - is_lmw = if "LMW" is in the name of station, True. 
-        - std = standard deviation of the rror
-        - mae = mean absolute error of the error
-
-        """
-
-        if self.statistics == None:
-            self.statistics = self._compute_statistics()
-
-        statfile = self.output_path.joinpath(file_path).with_suffix(".csv")
-        sumfile = self.output_path.joinpath(file_path + "_summary").with_suffix(".csv")
-
-        if self.statistics is None:
-            return
-
-        # all statistics
-        self.statistics.to_csv(statfile)
-        self.set_logger_message(f"statistics written to {statfile}")
-
-        # summary of statistics
-        s = self.statistics
-        with open(sumfile, "w") as f:
-            for branch in s.branch.unique():
-                bbias = s.bias[s.branch == branch].mean()
-                bstd = s["std"][s.branch == branch].mean()
-                lmw_bias = s.bias[(s.branch == branch) & s.is_lmw].mean()
-                lmw_std = s["std"][(s.branch == branch) & s.is_lmw].mean()
-                f.write(
-                    f"{branch},{bbias:.2f}±({bstd:.2f}), {lmw_bias:.2f}±({lmw_std:.2f})\n"
-                )
-
-    def figure_at_station(self, station: str) -> None:
-        """
-        Create a figure with the results at an observation station.
-
-        Figures are saved to `[Compare1D2D.output_path]/figures/stations`
-
-        Example output:
-
-        .. figure:: figures_utils/stations/example.png
-
-            example output figure
-
-        """
-
-        fig, axs = plt.subplots(1, 2, figsize=(12, 5))
-        error_axes = [axs[0].twinx(), axs[1].twinx()]
-
-        # q/h view
-        axs[0].plot(
-            self._qsteps,
-            self._data_2D_H_digitized[station],
-            "--",
-            linewidth=2,
-            label="2D",
-        )
-        axs[0].plot(
-            self._qsteps,
-            self._data_1D_H_digitized[station],
-            "-",
-            linewidth=2,
-            label="1D",
-        )
-
-        axs[0].set_title("QH-relatie")
-        axs[0].set_xlabel("afvoer [m$^3$/s]")
-        axs[0].set_ylabel("Waterstand [m+NAP]")
-        error_axes[0].plot(
-            self._qsteps,
-            self._data_1D_H_digitized[station] - self._data_2D_H_digitized[station],
-            ".",
-            color=self._color_error,
-        )
-        # time view
-        axs[1].plot(self.data_2D_H[station], "--", linewidth=2)
-        axs[1].plot(self.data_1D_H[station], "-", linewidth=2)
-        axs[1].set_title("tijdserie")
-
-        error_axes[1].plot(
-            self.data_1D_H[station] - self.data_2D_H[station],
-            ".",
-            label="1D-2D",
-            color=self._color_error,
-        )
-
-        # statistics
-        stats = self._get_statistics(station)
-
-        stats_labels = [
-            f"bias={stats['bias']:.2f}",
-            f"std={stats['std']:.2f}",
-            f"MAE={stats['mae']:.2f}",
-        ]
-        stats_handles = [mpatches.Patch(color="white")] * len(stats_labels)
-        # Style
-        suptitle = plt.suptitle(station)
-        fig, lgd = PlotStyles.van_veen(
-            fig, use_legend=True, extra_labels=[stats_handles, stats_labels]
-        )
-
-        for ax in error_axes:
-            self._style_error_axes(ax, ylim=[-0.5, 0.5])
-
-        fig.tight_layout()
-        fig.savefig(
-            self.output_path.joinpath("figures/stations").joinpath(f"{station}.png"),
-            bbox_extra_artists=[lgd, suptitle],
-            bbox_inches="tight",
-        )
-        plt.close()
-
-    def _style_error_axes(self, ax, ylim: List[float] = [-0.5, 0.5]):
-        ax.set_ylim(ylim)
-        ax.spines["right"].set_edgecolor(self._color_error)
-        ax.tick_params(axis="y", colors=self._color_error)
-        ax.grid(False)
-
-    def _compute_statistics(self):
-        diff = self.data_1D_H - self.data_2D_H
-        station_names = diff.columns
-        rkms = self._names_to_rkms(station_names)
-        branches = self._names_to_branches(station_names)
-
-        stats = pd.DataFrame(data=diff.mean(), columns=["bias"])
-        stats["rkm"] = rkms
-        stats["branch"] = branches
-        stats["is_lmw"] = [
-            True if "lmw" in name.lower() else False for name in station_names
-        ]
-
-        # stats
-        stats["bias"] = diff.mean()
-        stats["std"] = diff.std()
-        stats["mae"] = diff.abs().mean()
-
-        return stats
-
-    def _get_statistics(self, station):
-        if self.statistics is None:
-            self.statistics = self._compute_statistics()
-        return self.statistics.loc[station]
-
-    def figure_compare_discharge_at_stations(
-        self, title: str = "notitle", stations: Tuple[str, str] = None
-    ) -> None:
-        """
-        Like :meth:`Compare1D2D.figure_at_station`, but compares discharge
-        distribution over two stations.
-
-        Example usage:
-
-            >>> Compare1D2().figure_compare_discharge_at_stations(stations=["WL_869.00", "PK_869.00"])
-
-        Figures are saved to `[Compare1D2D.output_path]/figures/discharge`
-
-        Example output:
-
-        .. figure:: figures_utils/discharge/example.png
-
-            Example output figure
-
-        """
-        fig, axs = plt.subplots(1, 2, figsize=(12, 5))
-
-        ax_error = axs[0].twinx()
-        ax_error.set_zorder(
-            axs[0].get_zorder() - 1
-        )  # default zorder is 0 for ax1 and ax2
-
-        if len(stations) != 2:
-            print("error: must define 2 stations")
-        linestyles_2d = ["-", "--"]
-        for j, station in enumerate(stations):
-
-            if station not in self.stations():
-                print(f"warning', {station} not known")
-
-            # tijdserie
-            axs[0].plot(
-                self.data_2D_Q[station],
-                label=f"2D, {station.split('_')[0]}",
-                linewidth=2,
-                linestyle=linestyles_2d[j],
-                color="k",
-            )
-            axs[0].plot(
-                self.data_1D_Q[station],
-                label=f"1D, {station.split('_')[0]}",
-                linewidth=2,
-                linestyle="-",
-                color=COLORSCHEME[j + 1],
-            )
-
-            ax_error.plot(
-                self._data_1D_Q[station] - self._data_2D_Q[station],
-                ".",
-                color=self._error_colors[j + 1],
-                markersize=5,
-                label=f"1D-2D ({station.split('_')[0]})",
-            )
-
-        # discharge distribution
-        Q2D = self.data_2D_Q[stations]
-        Q1D = self.data_1D_Q[stations]
-        axs[1].plot(
-            Q2D.sum(axis=1),
-            (Q2D.iloc[:, 0] / Q2D.sum(axis=1)) * 100,
-            linewidth=2,
-            linestyle=linestyles_2d[0],
-            color="k",
-        )
-        axs[1].plot(
-            Q1D.sum(axis=1),
-            (Q1D.iloc[:, 0] / Q1D.sum(axis=1)) * 100,
-            linewidth=2,
-            linestyle="-",
-            color=COLORSCHEME[1],
-        )
-        axs[1].plot(
-            Q2D.sum(axis=1),
-            (Q2D.iloc[:, 1] / Q2D.sum(axis=1)) * 100,
-            linewidth=2,
-            linestyle=linestyles_2d[1],
-            color="k",
-        )
-        axs[1].plot(
-            Q1D.sum(axis=1),
-            (Q1D.iloc[:, 1] / Q1D.sum(axis=1)) * 100,
-            linewidth=2,
-            linestyle="-",
-            color=COLORSCHEME[2],
-        )
-
-        # style
-        axs[1].set_ylim(0, 100)
-        axs[1].set_title("afvoerverdeling")
-        axs[1].set_ylabel("percentage t.o.v. totaal")
-        axs[1].set_xlabel("afvoer bovenstrooms [m$^3$/s]")
-        axs[0].set_ylabel("afvoer [m$^3$/s]")
-        axs[0].set_title("tijdserie")
-
-        suptitle = plt.suptitle(title.upper())
-
-        # Style figure
-        fig, lgd = PlotStyles.van_veen(fig, use_legend=[True, False])
-        self._style_error_axes(ax_error, ylim=[-500, 500])
-        fig.tight_layout()
-        fig.savefig(
-            self.output_path.joinpath("figures/discharge").joinpath(f"{title}.png"),
-            bbox_extra_artists=[lgd, suptitle],
-            bbox_inches="tight",
-        )
-        plt.close()
-
-    def get_data_along_route_for_time(
-        self, data: pd.DataFrame, route: List[str], time_index: int
-    ) -> pd.Series:
-        stations, rkms, _ = self.get_route(route)
-
-        tmp_data = list()
-        for station in stations:
-            tmp_data.append(data[station].iloc[time_index])
-
-        return pd.Series(index=rkms, data=tmp_data)
-
-    def get_data_along_route(
-        self, data: pd.DataFrame, route: List[str]
-    ) -> pd.DataFrame:
-        stations, rkms, _ = self.get_route(route)
-
-        tmp_data = list()
-        for station in stations:
-            tmp_data.append(data[station])
-
-        return pd.DataFrame(index=rkms, data=tmp_data)
-
-    @staticmethod
-    def _sec_to_days(seconds):
-        return seconds / (3600 * 24)
-
-    @staticmethod
-    def _get_nearest_time(data: pd.DataFrame, date: datetime = None) -> int:
-        try:
-            return list(data.index < date).index(False)
-        except ValueError:
-            # False is not list, return last index
-            return len(data.index) - 1
-
-    def figure_longitudinal_time(self, route: List[str]) -> None:
-        """
-        Create a figure along a route with lines at various points in time.
-        Figures are saved to `[Compare1D2D.output_path]/figures/longitudinal`
-
-        Example output:
-
-        .. figure:: figures_utils/longitudinal/example_time_series.png
-
-            example output figure
-
-        """
-        routename = "-".join(route)
-        _, _, lmw_stations = self.get_route(route)
-
-        fig, axs = plt.subplots(2, 1, figsize=(12, 12))
-
-        # plot line every delta_days days
-        first_day = self.data_1D_H.index[0]  # + timedelta(days=delta_days) * 2
-        last_day = self.data_1D_H.index[-1]
-        number_of_days = (last_day - first_day).days
-        delta_days = int(number_of_days / 6)
-
-        moments = [
-            first_day + timedelta(days=i) for i in range(0, number_of_days, delta_days)
-        ]
-
-        # Plot LMW station locations
-        h1d = self.get_data_along_route(data=self.data_1D_H, route=route)
-        prevloc = -9999
-        for lmw in lmw_stations:
-            if lmw is None:
-                continue
-            newloc = max(lmw[1], prevloc + 3)
-            prevloc = lmw[1]
-            for ax in axs:
-                ax.axvline(x=lmw[1], linestyle="--")
-            axs[0].text(
-                newloc,
-                h1d.min().min(),
-                lmw[0],
-                fontsize=12,
-                rotation=90,
-                horizontalalignment="right",
-                verticalalignment="bottom",
-            )
-
-        for day in moments:
-
-            h1d = self.get_data_along_route_for_time(
-                data=self.data_1D_H,
-                route=route,
-                time_index=self._get_nearest_time(data=self.data_1D_H, date=day),
-            )
-
-            h2d = self.get_data_along_route_for_time(
-                data=self.data_2D_H,
-                route=route,
-                time_index=self._get_nearest_time(data=self.data_2D_H, date=day),
-            )
-
-            axs[0].plot(h1d, label=f"{day:%b-%d}")
-
-            axs[0].set_ylabel("waterstand [m+nap]")
-            routestr = "-".join(route)
-
-            axs[0].set_title(f"route: {routestr}")
-
-            axs[1].plot(h1d - h2d)
-            axs[1].set_ylabel("Verschil 1D-2D [m]")
-
-            for ax in axs:
-                ax.set_xlabel("rivierkilometers")
-                ax.xaxis.set_major_locator(MultipleLocator(20))
-                ax.xaxis.set_minor_locator(MultipleLocator(10))
-
-        # bias
-        diff = self.get_data_along_route(
-            data=self.data_1D_H, route=route
-        ) - self.get_data_along_route(data=self.data_2D_H, route=route)
-
-        axs[1].plot(
-            diff.mean(axis=1), "-", linewidth=4, color="#c65387", label="Gemiddeld"
-        )
-        axs[1].set_ylim(-1, 1)
-        fig, lgd = PlotStyles.van_veen(fig, use_legend=[False, False])
-        plt.tight_layout()
-        fig.savefig(
-            self.output_path.joinpath(f"figures/longitudinal/{routename}.png"),
-            bbox_extra_artists=[lgd],
-            bbox_inches="tight",
-        )
-        plt.close()
-
-    def figure_longitudinal_rating_curve(self, route: List[str]) -> None:
-        """
-        Create a figure along a route with lines at various dicharges.
-        To to this, rating curves are generated at each point by digitizing
-        the model output.
-
-        Figures are saved to `[Compare1D2D.output_path]/figures/longitudinal`
-
-        Example output:
-
-        .. figure:: figures_utils/longitudinal/example_rating_curve.png
-
-            example output figure
-
-        """
-        routename = "-".join(route)
-        _, _, lmw_stations = self.get_route(route)
-
-        h1d = self.get_data_along_route(data=self._data_1D_H_digitized, route=route)
-        h2d = self.get_data_along_route(data=self._data_2D_H_digitized, route=route)
-
-        discharge_steps = list(self._iter_discharge_steps(h1d.T, n=8))
-        if len(discharge_steps) < 1:
-            self.set_logger_message("There is too little data to plot a QH relationship", 'error')
-            return 
-        
-        # Plot LMW station locations
-        fig, axs = plt.subplots(2, 1, figsize=(12, 10))
-        prevloc = -9999
-        for lmw in lmw_stations:
-            if lmw is None:
-                continue
-            newloc = max(lmw[1], prevloc + 3)
-            prevloc = lmw[1]
-            for ax in axs:
-                ax.axvline(x=lmw[1], linestyle="--", color="#7a8ca0")
-            axs[0].text(
-                newloc,
-                h1d[discharge_steps[0]].min(),
-                lmw[0],
-                fontsize=12,
-                rotation=90,
-                horizontalalignment="right",
-                verticalalignment="bottom",
-            )
-
-        # Plot betrekkingslijnen
-        texty_previous = -999
-        for discharge in discharge_steps:
-            axs[0].plot(h1d[discharge], label=f"{discharge:.0f} m$^3$/s")
-            """
-            texty = h1d[discharge].values[-1]
-            texty += max(0, 1 - (texty - texty_previous))
-            texty_previous = texty
-            
-
-            axs[0].text(
-                h1d[discharge].index[-1] + 2,
-                texty,
-                f"{discharge:.0f} m$^3$/s",
-                verticalalignment="center",
-                fontsize=12,
-                bbox={"facecolor": "white", "edgecolor": "none"},
-            )
-            """
-            axs[0].set_ylabel("waterstand [m+nap]")
-            routestr = "-".join(route)
-
-            axs[0].set_title(f"Betrekkingslijnen\n{routestr}")
-
-            axs[1].plot(h1d[discharge] - h2d[discharge])
-            axs[1].set_ylabel("Verschil 1D-2D [m]")
-
-            for ax in axs:
-                ax.set_xlabel("rivierkilometers")
-                ax.xaxis.set_major_locator(MultipleLocator(20))
-                ax.xaxis.set_minor_locator(MultipleLocator(10))
-
-        # style figure
-        axs[1].set_ylim(-1, 1)
-        fig, lgd = PlotStyles.van_veen(fig, use_legend=[True, False])
-        plt.tight_layout()
-        fig.savefig(
-            self.output_path.joinpath(
-                f"figures/longitudinal/{routename}_rating_curve.png",
-            ),
-            bbox_extra_artists=[lgd],
-            bbox_inches="tight",
-        )
-        plt.close()
-
-    def _iter_discharge_steps(self, data: pd.DataFrame, n: int = 5) -> List[float]:
-        """
-        Choose discharge steps based on increase in water level downstream
-        """
-        station = data[data.columns[-1]]
-
-        wl_range = station.max() - station[station.index > 0].min()
-
-        stepsize = wl_range / (n + 1)
-        q_at_t_previous = 0
-        for i in range(1, n + 1):
-            t = station[station.index > 0].min() + i * stepsize
-            q_at_t = (station.dropna() < t).idxmin()
-            if q_at_t == q_at_t_previous:
-                continue
-            q_at_t_previous = q_at_t
-            yield q_at_t
-
-    def heatmap_time(self, route: List[str]) -> None:
-        """
-        Create a 2D heatmap along a route. The horizontal axis uses
-        timemarks to match the 1D and 2D models
-
-        Figures are saved to `[Compare1D2D.output_path]/figures/heatmap`
-
-        Example output:
-
-        .. figure:: figures_utils/heatmaps/example_time_series.png
-
-            example output figure
-
-        """
-
-        routename = "-".join(route)
-        _, _, lmw_stations = self.get_route(route)
-        data = self._data_1D_H - self._data_2D_H
-        routedata = self.get_data_along_route(data.dropna(how="all"), route)
-
-        fig, ax = plt.subplots(1, figsize=(12, 7))
-        im = ax.pcolormesh(
-            routedata.columns,
-            routedata.index,
-            routedata,
-            cmap="Spectral_r",
-            vmin=-1,
-            vmax=1,
-        )
-        for lmw in lmw_stations:
-            if lmw is None:
-                continue
-            ax.plot(
-                routedata.columns, [lmw[1]] * len(routedata.columns), "--k", linewidth=1
-            )
-            ax.text(routedata.columns[0], lmw[1], lmw[0], fontsize=12)
-
-        ax.set_ylabel("rivierkilometer")
-        ax.set_title(f"{routename}\nheatmap Verschillen in waterstand 1D-2D")
-
-        cb = fig.colorbar(im, ax=ax)
-        cb.set_label("waterstandsverschil [m+nap]".upper(), rotation=270, labelpad=15)
-        PlotStyles.van_veen(fig, use_legend=[False])
-        fig.tight_layout()
-        fig.savefig(
-            self.output_path.joinpath(f"figures/heatmaps/{routename}_timeseries.png")
-        )
-        plt.close()
-
-    def heatmap_rating_curve(self, route: List[str]) -> None:
-        """
-        Create a 2D heatmap along a route. The horizontal axis uses
-        the digitized rating curves to match the two models
-
-        Figures are saved to `[Compare1D2D.output_path]/figures/heatmap`
-
-        Example output:
-
-        .. figure:: figures_utils/heatmaps/example_rating_curve.png
-
-            example output figure
-
-        """
-
-        routename = "-".join(route)
-        _, _, lmw_stations = self.get_route(route)
-        data = self._data_1D_H_digitized - self._data_2D_H_digitized
-
-        routedata = self.get_data_along_route(data.dropna(how="all"), route)
-
-        fig, ax = plt.subplots(1, figsize=(12, 7))
-        im = ax.pcolormesh(
-            routedata.columns,
-            routedata.index,
-            routedata,
-            cmap="Spectral_r",
-            vmin=-1,
-            vmax=1,
-        )
-        for lmw in lmw_stations:
-            if lmw is None:
-                continue
-            ax.plot(
-                routedata.columns, [lmw[1]] * len(routedata.columns), "--k", linewidth=1
-            )
-            ax.text(routedata.columns[0], lmw[1], lmw[0], fontsize=12)
-
-        ax.set_ylabel("rivierkilometer")
-        ax.set_title(f"{routename}\nheatmap Verschillen in waterstand 1D-2D")
-
-        cb = fig.colorbar(im, ax=ax)
-        cb.set_label("waterstandsverschil [m+nap]".upper(), rotation=270, labelpad=15)
-        PlotStyles.van_veen(fig, use_legend=[False])
-        fig.tight_layout()
-        fig.savefig(
-            self.output_path.joinpath(f"figures/heatmaps/{routename}_rating_curve.png")
-        )
-        plt.close()
-
-    @staticmethod
-    def _catch_e(
-        func: Callable, exception: Union[Exception, Tuple[Exception]], *args, **kwargs
-    ):
-        """catch exception in function call. useful for list comprehensions"""
-        try:
-            return func(*args, **kwargs)
-        except exception as e:
-            return None
-
-
-class Network1D:
-    """
-    Class to parse a 1D network. Provides functions to
-    visualise the network and compare two Network1D
-    objects.
-    """
-
-    def __init__(
-        self,
-        networkdefinitionfile: Union[Path, str],
-        observationpointfile: Union[Path, str],
-        structuresfile: Union[Path, str],
-        crosssectiondefinitionfile: Union[Path, str],
-        crosssectionlocationfile: Union[Path, str],
-    ):
-
-        self._ignore_branchlist = ["ark_betuwepand", "twentekanaal"]
-        self._branch_chainage_rkm: Dict[List[Tuple[float]]] = dict()
-        self._regex_rkm = re.compile(r"(?<=_)(\d+.\d+)")
-        self._regex_branch = re.compile(r"([a-z]+)")
-        self._network = self.parse_network(networkdefinitionfile)
-        self._observationpoints = self.parse_observationpoint(observationpointfile)
-        self._structures = self.parse_structures(structuresfile)
-        self._crosssectiondefinitions = self.parse_crosssections(
-            crosssectiondefinitionfile
-        )
-        self._crosssectionlocations = self.parse_crosssections(crosssectionlocationfile)
-
-        self._name = "Name not set"
-
-    @property
-    def name(self):
-        return self._name
-
-    @name.setter
-    def name(self, value: str):
-        if not isinstance(value, str):
-            raise TypeError("Name must be string")
-        self._name = value
-
-    @property
-    def unique_branches(self):
-        ub = list()
-        for branch in self.branches:
-            ub_id = self._regex_branch.search(branch)
-            if not ub_id:
-                continue
-            if ub_id[0] not in ub:
-                ub.append(ub_id[0])
-
-        return ub
-
-    @property
-    def branches(self) -> Generator[str, None, None]:
-        for branch in self._network.sections.get("branch"):
-            yield branch
-
-    @property
-    def nodes(self) -> Generator[str, None, None]:
-        for node in self._network.sections.get("node"):
-            yield node
-
-    @property
-    def observationpoints(self):
-        return self._observationpoints.sections.get("observationpoint")
-
-    @property
-    def crosssections(self):
-        return self._crosssectiondefinitions.sections.get("definition")
-
-    @property
-    def structures(self):
-        return self._structures.sections.get("structure")
-
-    def get_crosssection_on_branch(self, branch: str):
-        """
-        Returns a generator that yields data on
-        location and definition for each cross-section
-        on a branch.
-
-        Arguments:
-            Branch (str): name of branch
-        """
-        for css in self._crosssectionlocations.sections["crosssection"]:
-            if css.get("branchid").value == branch:
-                yield {
-                    "id": css.get("id").value,
-                    "chainage": css.get("chainage").value,
-                    "definition": self.get_crosssection_definition(css.get("id").value),
-                }
-
-    def get_crosssection_definition(self, name: str) -> DeltaresSection:
-        """
-        Returns the definition of a cross-section
-
-        Arguments
-            name: name of the cross-section as defined in the configuration files
-        """
-        for css in self._crosssectiondefinitions.sections["definition"]:
-            if css.get("id").value == name:
-                return css
-
-    def get_crosssection_rkm_on_branch(self, branch: str) -> np.ndarray:
-        """
-        Returns an array with each row a location on the branch and columns:
-
-        [river kilometre, cross-section name, cross-section chainage]
-
-        Argument:
-            branch: branchname
-        """
-        css_info = []
-        for css in self.get_crosssection_on_branch(branch):
-            chainage = css.get("chainage")
-            name = css["id"]
-            rkm = self.chainage_to_rkm(branch, chainage)
-            css_info.append((rkm, chainage, name))
-
-        return np.array(css_info)
-
-    def get_maximum_width_for_branch(self, branch: str) -> np.ndarray:
-        """
-        Returns an array with each row a location on the branch and columns:
-
-        [river kilometre, max. total width, max. flow with]
-
-        Argument:
-            branch: branchname
-        """
-        total_width = []
-        for css in self.get_crosssection_on_branch(branch):
-            tw = css.get("definition").get("totalwidths").value[-1]
-            fw = css.get("definition").get("flowwidths").value[-1]
-            rkm = self.chainage_to_rkm(branch, css.get("chainage"))
-            total_width.append((rkm, tw, fw))
-
-        return np.array(total_width)
-
-    def get_section_width_for_branch(self, branch: str) -> np.ndarray:
-        """
-        Returns an array with each row a location on the branch and in the columns
-        the coordinate and width of the 'roughness sections':
-
-        [river kilometre, main, floodplain1, floodplain2]
-
-        Argument:
-            branch: branchname
-        """
-        section_width = []
-        for css in self.get_crosssection_on_branch(branch):
-            mw = css.get("definition").get("main").value
-            f1w = css.get("definition").get("floodplain1").value
-            f2w = css.get("definition").get("floodplain2").value
-
-            rkm = self.chainage_to_rkm(branch, css.get("chainage"))
-
-            section_width.append((rkm, mw, f1w, f2w))
-        return np.array(section_width)
-
-    def get_sd_for_branch(self, branch: str) -> np.ndarray:
-        """
-        Returns an array with each row a location on the branch and in the columns
-        the coordinate and crest height of the summer dike
-
-        [river kilometre, crest height summer dike, total area behind summerdike]
-
-        Argument:
-            branch: branchname
-        """
-
-        sd = []
-        for css in self.get_crosssection_on_branch(branch):
-            cl = css.get("definition").get("sd_crest").value
-            ta = css.get("definition").get("sd_totalarea").value
-            rkm = self.chainage_to_rkm(branch, css.get("chainage"))
-            sd.append((rkm, cl, ta))
-        return np.array(sd)
-
-    def get_bedlevel_for_branch(self, branch: str):
-        bedlevel = []
-        for css in self.get_crosssection_on_branch(branch):
-            bl = min(css.get("definition").get("levels").value)
-            rkm = self.chainage_to_rkm(branch, css.get("chainage"))
-            bedlevel.append((rkm, bl))
-        return np.array(bedlevel)
-
-    def get_structures_on_branch(self, branch: str, only_compounds: bool = False):
-        compounds = list()
-        for structure in self.structures:
-            if structure.get("branchid").value == branch:
-                if structure.get("compound").value in compounds:
-                    pass
-                else:
-                    compounds.append(structure.get("compound").value)
-                    yield structure
-
-    def get_observationpoint_on_branch(self, branch: str):
-        for op in self.observationpoints:
-            if op.get("branchid").value == branch:
-                yield op
-
-    def get_outgoing_branch(self, node: str):
-        for branch in self.branches:
-            if branch.get("fromnode").value == node:
-                yield branch
-
-    def get_incoming_branch(self, node: str):
-        for branch in self.branches:
-            if branch.get("tonode").value == node:
-                yield branch
-
-    def get_branch(self, id):
-        for branch in self._network.sections.get("branch"):
-            if branch.get("id").value == id:
-                return branch
-
-    def get_branch_length(self, branch: str) -> float:
-        return self.get_branch(branch)["gridpointoffsets"].value[-1]
-
-    def parse_network(self, networkdefinitionfile):
-        data = self._read_deltares_ini(networkdefinitionfile)
-        data.sections["node"] = self._key_to_float(data.sections["node"], ["x", "y"])
-        return data
-
-    def parse_observationpoint(self, observationpointfile):
-        data = self._read_deltares_ini(observationpointfile)
-        data.sections["observationpoint"] = self._key_to_float(
-            data.sections.get("observationpoint"), ["chainage"]
-        )
-
-        for obs in data.sections["observationpoint"]:
-            rkm = self._regex_rkm.search(obs.get("id").value)
-            if rkm:
-                obs["rkm"] = float(rkm[0])
-                self._append_to_bcrkm(
-                    obs["branchid"].value, obs["chainage"].value, obs["rkm"]
-                )
-
-        return data
-
-    def parse_structures(self, structuresfile):
-        data = self._read_deltares_ini(structuresfile)
-        data.sections["structure"] = self._key_to_float(
-            data.sections.get("structure"), ["chainage"]
-        )
-        return data
-
-    def parse_crosssections(self, crosssectiondefinitionfile):
-        data = self._read_deltares_ini(crosssectiondefinitionfile)
-        return data
-
-    def chainage_to_rkm(
-        self, branch: str, chainage: Union[float, Iterable[float]]
-    ) -> Union[float, List[float]]:
-        xy = np.array(self._branch_chainage_rkm[branch])
-        f = interp1d(xy[:, 0], xy[:, 1], fill_value="extrapolate")
-        if not hasattr(chainage, "__iter__"):
-            return f(chainage)
-
-        out = []
-        for ch in chainage:
-            out.append(f(ch))
-        return out
-
-    def figure_network_along_route(
-        self, route: Tuple[str], output_file: Union[str, Path]
-    ):
-        """
-        Plots the network along a route. The
-        """
-        _color_width = "navy"
-        fig, ax = plt.subplots(1, figsize=(15, 8))
-        ax2 = ax.twinx()
-        labels = dict(
-            struct=[None, "kunstwerk"],
-            node=[None, "knoop"],
-            summerdike=[None, "zomerdijkhoogte"],
-            bed=[None, "bodemhoogte"],
-            width=[None, "Zomerbedbreedte"],
-            observationpoints=[None, "Meetstation"],
-        )
-
-        for branch in self.branches:
-            if branch.get("id").value.startswith(route):
-                branch_labels = self._plot_branch(ax=ax, ax2=ax2, branch=branch)
-                for key in labels:
-                    if branch_labels[key] is not None:
-                        labels[key][0] = branch_labels[key]
-
-        for key in labels:
-            if labels[key][0] is None:
-                break
-            labels[key][0].set_label(labels[key][1])
-
-        # style
-        ax.set_title(f"schematisatie\n{'-'.join(route)}")
-        ax.set_xlabel("rivierkilometer")
-
-        ax2.set_ylabel("Breedte [m]")
-        ax.set_ylabel("m+nap")
-        # ax.set_xlim(e._extent_rkm())\
-        ax.set_ylim(-8, 30)
-        ax2.spines["right"].set_color(_color_width)
-        ax2.yaxis.label.set_color(_color_width)
-        ax2.tick_params(axis="y", colors=_color_width)
-        ax2.set_ylim(0, 1000)
-        ax2.grid(False)
-
-        PlotStyles.van_veen()
-        fig, lgd = PlotStyles.van_veen(fig)
-
-        plt.savefig(
-            output_file,
-            bbox_extra_artists=[lgd],
-            bbox_inches="tight",
-        )
-
-    def figure_difference_with_other_network(
-        self, route: Tuple[str], network2: "Network1D", output_file: Union[str, Path]
-    ):
-        """
-        Generates difference figures between two networks
-        """
-
-        fig, axs = plt.subplots(2, 3, figsize=(15, 7))
-
-        variables = [
-            ("Bodemhoogte", 0, 1),
-            ("Breedte zomerbed", 1, 1),
-            ("Zomerdijkhoogte", 2, 1),
-            ("sd_total_volume", 2, 2),
-            ("max_flow_width", 5, 2),
-        ]
-
-        # get data
-        data_1 = None
-        data_2 = None
-        for branch in self.branches:
-            branchname = branch.get("id").value
-            if branchname.startswith(route):
-                data_1 = self._get_data_for_branch(branchname)  # bl1, tw1, cl1, l1
-                data_2 = network2._get_data_for_branch(branchname)
-
-        if (data_1 is None) or (data_2 is None):
-            raise KeyError(
-                "no corresponding branches found for route in of the networks"
-            )
-
-        # output to csv
-        output_file_csv = Path(output_file).with_suffix(".csv")
-        with open(output_file_csv, "w") as f:
-            # name, index of output from self._get_data_for_branch, index of column within that output
-
-            # write header
-            header = "css,rkm," + ",".join(
-                f"{v[0]}_{self.name},{v[0]}_{network2.name},{v[0]}_diff"
-                for v in variables
-            )
-            f.write(header + "\n")
-
-            for i in range(data_1[0].shape[0]):
-                rkm = data_1[0][i][0]
-                info = (data_1[4][i][2], data_2[4][i][2])
-                f.write(f"{info[0]},{rkm}")
-                for v, j, k in variables:
-                    f.write(
-                        f",{data_1[j][i][k]},{data_2[j][i][k]},{data_1[j][i][k]-data_2[j][i][k]}"
-                    )
-                f.write("\n")
-        # plot bedlevel
-        for i, v in enumerate(variables[:3]):
-            label = v[0]
-            (hBed,) = axs[0, i].plot(
-                data_1[i][:, 0], data_1[i][:, 1], "-k", linewidth=2, label=self.name
-            )
-            (hBed,) = axs[0, i].plot(
-                data_2[i][:, 0],
-                data_2[i][:, 1],
-                "--b",
-                linewidth=1,
-                label=network2.name,
-            )
-
-            (hdiff,) = axs[1, i].plot(
-                data_2[i][:, 0], data_1[i][:, 1] - data_2[i][:, 1], "--o", linewidth=2
-            )
-
-        PlotStyles.van_veen()
-
-        fig, lgd = PlotStyles.van_veen(fig)
-        for ax in axs[0]:
-            ax.set_xticklabels([])
-        for ax in axs[1]:
-            ax.set_ylabel("Verschil [m]")
-            ax.set_xlabel("Rivierkilometer")
-
-        suptitle_label = route[0] if len(route) == 1 else "-".join(route)
-        suptitle = fig.suptitle(suptitle_label, y=1.05)
-
-        plt.subplots_adjust(hspace=0)
-        plt.savefig(
-            output_file,
-            bbox_extra_artists=[lgd, suptitle],
-            bbox_inches="tight",
-        )
-
-    def _plot_node(self, ax, node, chainage, branchname):
-        _annotate_y = 20
-        (h,) = ax.plot(
-            self.chainage_to_rkm(branchname, chainage), _annotate_y, "ok", markersize=10
-        )
-
-        return node, h
-
-    def _plot_in_out_branches(self, ax, node, branchname):
-        _annotate_y = 20
-        arrow_out = dict(
-            horizontalalignment="center",
-            fontsize=14,
-            color="b",
-            backgroundcolor="w",
-            arrowprops=dict(
-                arrowstyle="-|>",
-                linewidth=2,
-                linestyle="-",
-                color="#0d38e0",
-                connectionstyle="arc3",
-            ),
-        )
-        arrow_in = dict(
-            horizontalalignment="center",
-            color="b",
-            fontsize=14,
-            backgroundcolor="w",
-            arrowprops=dict(
-                arrowstyle="<|-",
-                linestyle="-",
-                linewidth=2,
-                color="#0d38e0",
-                connectionstyle="arc3",
-            ),
-        )
-        for branch_in in self.get_incoming_branch(node):
-            if not branch_in.get("id").value.startswith(branchname):
-                ax.annotate(
-                    branch_in.get("id").value.upper(),
-                    xy=(self.chainage_to_rkm(branchname, 0), _annotate_y),
-                    xytext=(self.chainage_to_rkm(branchname, 0), _annotate_y + 5),
-                    **arrow_out,
-                )
-
-        for branch_in in self.get_outgoing_branch(node):
-            if not branch_in.get("id").value.startswith(branchname):
-                ax.annotate(
-                    branch_in.get("id").value.upper(),
-                    xy=(self.chainage_to_rkm(branchname, 0), _annotate_y),
-                    xytext=(self.chainage_to_rkm(branchname, 0), _annotate_y - 5),
-                    **arrow_in,
-                )
-
-    def _get_data_for_branch(self, branchname: str) -> Tuple:
-        """
-        Returns bedlevel, section_width, crest_summer_dike, length and css_info
-        in one tuple
-        """
-        bedlevel = self.get_bedlevel_for_branch(branchname)
-        section_width = self.get_section_width_for_branch(branchname)
-        max_width = self.get_maximum_width_for_branch(branchname)
-
-        length = self.get_branch_length(branchname)
-        css_info = self.get_crosssection_rkm_on_branch(branchname)
-
-        return bedlevel, section_width, crest_summer_dike, length, css_info, max_width
-
-    def _plot_branch(self, ax, ax2, branch):
-        branchname = branch.get("id").value
-        _color_width = "navy"
-        _annotate_y = 20
-        hStruct = None
-        hObs = None
-
-        bl, tw, cl, l, _, _ = self._get_data_for_branch(branchname)
-
-        # plot bedlevel
-        (hBed,) = ax.plot(bl[:, 0], bl[:, 1], "-k", linewidth=2)
-
-        # plot main section width
-        (hWidth,) = ax2.plot(tw[:, 0], tw[:, 1], "--", color=_color_width, linewidth=1)
-
-        # plot crest_level
-        mask = cl[:, 2] > 10
-        (hSD,) = ax.plot(cl[mask, 0], cl[mask, 1], "--", color="orange", linewidth=1)
-
-        # Plot branch
-        ax.plot(
-            [self.chainage_to_rkm(branchname, 0), self.chainage_to_rkm(branchname, l)],
-            [_annotate_y] * 2,
-            "-k",
-            linewidth=3,
-        )
-
-        # Plot nodes
-        node, hNode = self._plot_node(
-            ax=ax, node=branch.get("tonode").value, chainage=l, branchname=branchname
-        )
-        node, _ = self._plot_node(
-            ax=ax, node=branch.get("fromnode").value, chainage=0, branchname=branchname
-        )
-        self._plot_in_out_branches(ax=ax, node=node, branchname=branchname)
-
-        # Plot structures
-        for structure in self.get_structures_on_branch(branchname, only_compounds=True):
-            x = self.chainage_to_rkm(branchname, structure.get("chainage").value)
-            (hStruct,) = ax.plot(x, _annotate_y, "^", markersize=15, color="#b20000")
-            ax.text(
-                x,
-                _annotate_y - 1,
-                structure.get("compoundname").value.upper(),
-                color="#b20000",
-                fontsize=14,
-                rotation=-10,
-                verticalalignment="top",
-            )
-
-        # plot observationpoints
-        for observationpoint in self.get_observationpoint_on_branch(branchname):
-            if not observationpoint.get("branchid").value.startswith(branchname):
-                continue
-            oname = observationpoint.get("id").value
-            ochain = observationpoint.get("chainage").value
-            if "lmw" in oname:
-                orkm = self.chainage_to_rkm(branchname, ochain)
-
-                (hObs,) = ax.plot(
-                    orkm, _annotate_y, ".", color="#00cc96", markersize=15
-                )
-
-        return dict(
-            struct=hStruct,
-            node=hNode,
-            summerdike=hSD,
-            bed=hBed,
-            width=hWidth,
-            observationpoints=hObs,
-        )
-
-    def _append_to_bcrkm(self, branch, chainage, rkm):
-        if branch not in self._branch_chainage_rkm:
-            self._branch_chainage_rkm[branch] = list()
-        self._branch_chainage_rkm[branch].append((chainage, rkm))
-
-    def _read_deltares_ini(self, networkdefinitionfile):
-        return DeltaresConfig(networkdefinitionfile)
-
-    @staticmethod
-    def _key_to_float(data, keys: List[str]):
-        for node in data:
-            for key in keys:
-                node[key].value = float(node[key].value)
-        return data
-
-    def _extent_rkm(self):
-        rkm_min = 1e10
-        rkm_max = 1e-10
-        for branch, arr in self._branch_chainage_rkm.items():
-            if branch in self._ignore_branchlist:
-                continue
-            arr = np.array(arr)
-            rkm_min = min(rkm_min, min(arr[:, 1]))
-            rkm_max = max(rkm_max, max(arr[:, 1]))
-
-            print(f"branch {branch}: {rkm_min}, {rkm_max}")
-
-        return rkm_min, rkm_max
-
-
-class Convert2D:
-    """
-    Class to convert 2D input to 1D input
-    """
-
-    def _convert_bc(
-        self,
-        file2d: Union[str, Path],
-        file1d: Union[str, Path],
-        outputfile: Union[str, Path],
-        is_boundary: bool = False,
-    ):
-
-        bc1d = DeltaresConfig(file1d)
-
-        bc2d = DeltaresConfig(file2d)
-        if is_boundary:
-            bc1d = self._overwrite_matching(
-                bc1d, bc2d, "boundary", "forcing", truncate_2d=-5
-            )
-        else:
-            bc1d = self._overwrite_matching(
-                bc1d, bc2d, "lateraldischarge", "forcing", truncate_2d=40
-            )
-
-        bc1d.to_file(outputfile)
-
-    def _overwrite_matching(
-        self, bc1d, bc2d, sectionname_1d, sectionname_2d, truncate_2d: int = 40
-    ) -> DeltaresConfig:
-        # find matches=
-
-        names_2d = [
-            name[0][:truncate_2d]
-            for name in bc2d.list_parameters(sectionname_2d, "name")
-        ]
-        names_1d = [name[0] for name in bc1d.list_parameters(sectionname_1d, "name")]
-
-        # match 1D to 2D truncated
-        for index_1d, name_1d in enumerate(names_1d):
-            try:
-                index_2d = names_2d.index(name_1d)
-            except ValueError:
-                print(f"Warning: no match not found for {name_1d}")
-                continue
-
-            # overwrite data
-            bc1d.sections[sectionname_1d][index_1d].timeseries = bc2d.sections[
-                sectionname_2d
-            ][index_2d].timeseries
-            for key in ["function", "time-interpolation", "quantity", "unit"]:
-                bc1d.sections[sectionname_1d][index_1d].parameters[key] = bc2d.sections[
-                    sectionname_2d
-                ][index_2d].parameters[key]
-
-        return bc1d
+import ast
+import locale
+import os
+import re
+import shutil
+from dataclasses import dataclass
+from datetime import datetime, timedelta
+from enum import unique
+from logging import Logger
+from pathlib import Path
+from typing import (
+    Any,
+    Callable,
+    Dict,
+    Generator,
+    Iterable,
+    List,
+    Optional,
+    Tuple,
+    Union,
+)
+
+import matplotlib as mpl
+import matplotlib.dates as mdates
+import matplotlib.gridspec as gridspec
+import matplotlib.patches as mpatches
+import matplotlib.pyplot as plt
+import numpy as np
+import pandas as pd
+import tqdm
+from matplotlib.figure import Figure
+from matplotlib.ticker import AutoMinorLocator, FormatStrFormatter, MultipleLocator
+from netCDF4 import Dataset
+from pandas.plotting import register_matplotlib_converters
+from scipy.interpolate import interp1d
+
+from fm2prof import Project
+from fm2prof.common import FM2ProfBase
+
+register_matplotlib_converters()
+
+COLORSCHEME = ["k", "#00cc96", "#0d38e0"]
+
+
+class GenerateCrossSectionLocationFile(FM2ProfBase):
+    """
+    Builds a cross-section input file for FM2PROF from a SOBEK 3 DIMR network definition file.
+
+    The distance between cross-section is computed from the differences between the offsets/chainages.
+    The beginning and end point of each branch are treated as half-distance control volumes.
+
+    It supports an optional :ref:`branchRuleFile.
+
+    Use as a function i.e. this code will generate a cross-section location file:
+
+    >>> GenerateCrossSectionLocationFile(**input)
+
+    Parameters
+
+        networkdefinitionfile: path to NetworkDefinitionFile.ini
+
+        crossectionlocationfile: path to the desired output file
+
+        branchrulefile: OPTIONAL path to a branchrulefile
+
+    
+
+
+    branchrulefile
+    ^^^^^^^^^^^^^^
+    This file may be used to exclude certain computational points from being
+    used as the location of a cross-section. This is particularily useful
+    when smaller branches connect to a major branch. 
+
+    The branchrule file is a comma-seperates file with the following syntaxt:
+
+    .. code-block:: shell
+    
+        branch,rules
+
+    Here, `branch` is the name of the branch and `rules` are rules for exclusion 
+    
+    Supported general rules are:
+
+    - onlyFirst: only keep the first cross-section, and exclude all others
+    - onlyLast: only keep the last cross-section, and exclude all others
+    - onlyEdges: only keep the first and last cross-section, and exclude all others
+    - ignoreFirst: exclude the first cross-section on a branch
+    - ignoreLast: exclude the last cross-section on a branch
+    - ignoreEdges: exclude the first and last cross-section on a branch
+
+    Additionally, specific cross-sections can be excluded by id. For example:
+
+
+    .. code-block:: shell
+    
+        Channel1, channel_1_350.000
+
+    In this case, the computational point with name `channel_1_350.000` will 
+    not be used as the location of a cross-section. 
+
+    Rules and individual exclusions can be mixed, e.g.:
+
+    .. code-block:: shell
+    
+        Channel1, ignoreLast, channel_1_350.000
+
+    """
+
+    def __init__(
+        self,
+        networkdefinitionfile: Union[str, Path],
+        crossectionlocationfile: Union[str, Path],
+        branchrulefile: Optional[Union[str, Path]] = "",
+    ):
+        super().__init__()
+
+        networkdefinitionfile, crossectionlocationfile, branchrulefile = map(
+            Path, [networkdefinitionfile, crossectionlocationfile, branchrulefile]
+        )
+
+        required_files = (networkdefinitionfile.is_file(),)
+        if not all(required_files):
+            raise FileNotFoundError
+
+        self._networkdeffile_to_input(
+            networkdefinitionfile, crossectionlocationfile, branchrulefile
+        )
+
+    def _parse_NetworkDefinitionFile(
+        self, networkdefinitionfile: Path, branchrules: Optional[Dict] = None
+    ) -> Dict:
+        """
+        Output:
+
+            x,y : coordinates of cross-section
+            cid : name of the cross-section
+            cdis: half-way distance between cross-section points on either side
+            bid : name of the branch
+            coff:  chainage of cross-section on branch
+
+        """
+        if not branchrules:
+            branchrules = {}
+
+        # Open network definition file, for each branch extract necessary info
+        x = []  # x-coordinate of cross-section centre
+        y = []  # y-coordinate of cross-section centre
+        cid = []  # id of cross-section
+        bid = []  # id of 1D branch
+        coff = []  # offset of cross-section on 1D branch ('chainage')
+        cdis = []  # distance of 1D branch influenced by crosss-section ('vaklengte')
+
+        with open(networkdefinitionfile, "r") as f:
+            for line in f:
+                if line.strip().lower() == "[branch]":
+                    branchid = f.readline().split("=")[1].strip()
+                    xlength = 0
+                    for i in range(10):
+                        bline = f.readline().strip().lower().split("=")
+                        if bline[0].strip() == "gridpointx":
+                            xtmp = list(map(float, bline[1].split()))
+                        elif bline[0].strip() == "gridpointy":
+                            ytmp = list(map(float, bline[1].split()))
+                        elif bline[0].strip() == "gridpointids":
+                            cidtmp = bline[1].split(";")
+                        elif bline[0].strip() == "gridpointoffsets":
+                            cofftmp = list(map(float, bline[1].split()))
+
+                            # compute distance between control volumes
+                            cdistmp = np.append(np.diff(cofftmp) / 2, [0]) + np.append(
+                                [0], np.diff(cofftmp) / 2
+                            )
+
+                    cdistmp = list(cdistmp)
+                    # Append branchids
+                    bidtmp = [branchid] * len(xtmp)
+
+                    # strip cross-section ids
+                    cidtmp = [c.strip() for c in cidtmp]
+
+                    # Correct end points (: at end of branch, gridpoints of this branch and previous branch
+                    # occupy the same position, which does not go over well with fm2profs classification algo)
+                    offset = 1
+                    xtmp[0] = np.interp(offset, cofftmp, xtmp)
+                    ytmp[0] = np.interp(offset, cofftmp, ytmp)
+                    offset = cofftmp[-1] - 1
+                    xtmp[-1] = np.interp(offset, cofftmp, xtmp)
+                    ytmp[-1] = np.interp(offset, cofftmp, ytmp)
+
+                    # Apply Branchrules
+                    if branchid in branchrules:
+                        rule = branchrules[branchid].get("rule")
+                        exceptions = branchrules[branchid].get("exceptions")
+                        if rule:
+                            (
+                                xtmp,
+                                ytmp,
+                                cidtmp,
+                                cdistmp,
+                                bidtmp,
+                                cofftmp,
+                            ) = self._applyBranchRules(
+                                rule, xtmp, ytmp, cidtmp, cdistmp, bidtmp, cofftmp
+                            )
+                        if exceptions:
+                            (
+                                xtmp,
+                                ytmp,
+                                cidtmp,
+                                cdistmp,
+                                bidtmp,
+                                cofftmp,
+                            ) = self._applyBranchExceptions(
+                                exceptions, xtmp, ytmp, cidtmp, cdistmp, bidtmp, cofftmp
+                            )
+                        c = len(xtmp)
+                        for ic in xtmp, ytmp, cidtmp, cdistmp, bidtmp, cofftmp:
+                            if len(ic) != c:
+                                raise ValueError
+
+                    # Append all points
+                    x.extend(xtmp)
+                    y.extend(ytmp)
+                    cid.extend(cidtmp)
+                    cdis.extend(cdistmp)
+                    bid.extend(bidtmp)
+                    coff.extend(cofftmp)
+
+        return dict(x=x, y=y, css_id=cid, css_len=cdis, branch_id=bid, css_offset=coff)
+
+    def _networkdeffile_to_input(
+        self,
+        networkdefinitionfile: Path,
+        crossectionlocationfile: Path,
+        branchrulefile: Path,
+    ):
+        branchrules: Dict = {}
+
+        if branchrulefile.is_file():
+            branchrules = self._parseBranchRuleFile(branchrulefile)
+
+        network_dict = self._parse_NetworkDefinitionFile(
+            networkdefinitionfile, branchrules
+        )
+
+        self._writeCrossSectionLocationFile(crossectionlocationfile, network_dict)
+
+    def _applyBranchExceptions(self, exceptions, x, y, cid, cdis, bid, coff):
+        for exc in exceptions:
+            if exc not in cid:
+                self.set_logger_message(f"{exc} not found in branch", "error")
+                continue
+
+        pop_indices = [cid.index(exc) for exc in exceptions]
+
+        for pop_index in sorted(pop_indices, reverse=True):
+            if pop_index == 0:
+                (
+                    x,
+                    y,
+                    cid,
+                    cdis,
+                    bid,
+                    coff,
+                ) = self._applyBranchRules("ignorefirst", x, y, cid, cdis, bid, coff)
+            elif pop_index == len(x) - 1:
+                (
+                    x,
+                    y,
+                    cid,
+                    cdis,
+                    bid,
+                    coff,
+                ) = self._applyBranchRules("ignorelast", x, y, cid, cdis, bid, coff)
+            else:
+                # pop the index
+                for l in [x, y, cid, bid, coff]:
+                    l.pop(pop_index)
+
+                # divide the length
+                next_pop = pop_index + 1
+                prev_pop = pop_index - 1
+                while next_pop in pop_indices:
+                    next_pop += 1
+                while prev_pop in pop_indices:
+                    prev_pop -= 1
+
+                cdis[pop_index - 1] += cdis[pop_index] / 2
+                cdis[pop_index + 1] += cdis[pop_index] / 2
+
+        if len(x) != len(cdis):
+            for pop_index in sorted(pop_indices, reverse=True):
+                del cdis[pop_index]
+
+        return x, y, cid, cdis, bid, coff
+
+    def _applyBranchRules(self, rule:str, x:float, y:float, cid:float, cdis:float, bid:str, coff:float):
+        # bfunc: what points to pop (remove from list)
+        bfunc = {
+            "onlyedges": lambda x: [
+                x[0],
+                x[-1],
+            ],  # only keep the 2 cross-section on either end of the branch
+            "ignoreedges": lambda x: x[
+                1:-1
+            ],  # keep everything except 2 css on either end of the branch
+            "ignorelast": lambda x: x[:-1],  # keep everything except last css on branch
+            "ignorefirst": lambda x: x[1:],  # keep everything except first css on branch
+            "onlyfirst": lambda x: [x[0]], # keep only the first css on branch
+            "onlylast": lambda x: [x[-1]] # keep only the last css on branch
+        }
+        # disfunc: how to modify lengths
+        disfunc = {
+            "onlyedges": lambda x: [sum(x) / 2] * 2,
+            "ignoreedges": lambda x: [sum(x[:2]), *x[2:-2], sum(x[-2:])],
+            "ignorelast": lambda x: [*x[:-2], sum(x[-2:])],
+            "ignorefirst": lambda x: [sum(x[:2]), *x[2:]],
+            "onlyfirst": lambda x: [sum(x)],
+            "onlylast": lambda x: [sum(x)],
+        }
+
+        try:
+            bf = bfunc[rule.lower().strip()]
+            df = disfunc[rule.lower().strip()]
+            return bf(x), bf(y), bf(cid), df(cdis), bf(bid), bf(coff)
+        except KeyError:
+            self.set_logger_message(
+                f"'{rule}' is not a known branchrules. Known rules are: {list(bfunc.keys())}",
+                "error",
+            )
+
+    def _parseBranchRuleFile(self, branchrulefile: Path, delimiter: str = ",") -> Dict[str, Dict]:
+        """
+        Parses the branchrule file which is a delimited file (comma by default)
+        """
+        branchrules: dict = {}
+        with open(branchrulefile, "r") as f:
+            lines = [line.strip().split(delimiter) for line in f if len(line) > 1]
+            
+        for line in lines:
+            
+            branch: str = line[0].strip()
+            rule: str = line[1].strip()
+            exceptions: List = []
+            if len(line) > 2:
+                exceptions = [e.strip() for e in line[2:]]
+
+            branchrules[branch] = dict(rule=rule, exceptions=exceptions)
+
+        return branchrules
+
+    def _writeCrossSectionLocationFile(
+        self, crossectionlocationfile: Path, network_dict: Dict
+    ):
+        """
+        List inputs:
+
+        x,y : coordinates of cross-section
+        cid : name of the cross-section
+        cdis: half-way distance between cross-section points on either side
+        bid : name of the branch
+        coff:  chainage of cross-section on branch
+        """
+        x = network_dict.get("x")
+        y = network_dict.get("y")
+        cid = network_dict.get("css_id")
+        cdis = network_dict.get("css_len")
+        bid = network_dict.get("branch_id")
+        coff = network_dict.get("css_offset")
+
+        with open(crossectionlocationfile, "w") as f:
+            f.write("name,x,y,length,branch,offset\n")
+            for i in range(len(x)):
+                f.write(
+                    f"{cid[i]}, {x[i]:.4f}, {y[i]:.4f}, {cdis[i]:.2f}, {bid[i]}, {coff[i]:.2f}\n"
+                )
+
+
+class VisualiseOutput(FM2ProfBase):
+    __cssdeffile = "CrossSectionDefinitions.ini"
+    __volumefile = "volumes.csv"
+    __rmainfile = "roughness-Main.ini"
+    __rfp1file = "roughness-FloodPlain1.ini"
+
+    def __init__(
+        self,
+        output_directory: str,
+        figure_type: str = "png",
+        overwrite: bool = True,
+        logger: Logger = None,
+    ):
+        super().__init__(logger=logger)
+
+        if not logger:
+            self._create_logger()
+        self.output_dir = Path(output_directory)
+        self.fig_dir = self._generate_output_dir()
+        self._set_files()
+        self._ref_geom_y = []
+        self._ref_geom_tw = []
+        self._ref_geom_fw = []
+
+        self.set_logger_message(f"Using {self.fig_dir} as output directory for figures")
+
+        # initiate plotstyle
+        # TODO: make configurable which style to use?
+        PlotStyles.van_veen()
+
+    @property
+    def branches(self) -> Generator[List[str], None, None]:
+        def split_css(name) -> Tuple[str, float, str]:
+            chainage = float(name.split("_")[-1])
+            branch = "_".join(name.split("_")[:-1])
+            return (name, chainage, branch)
+
+        def find_branches(css_list) -> List[str]:
+            branches = np.unique([i[2] for i in css_names])
+            contiguous_branches = np.unique([b.split("_")[0] for b in branches])
+            return branches, contiguous_branches
+
+        css_names = [split_css(css.get("id")) for css in self.cross_sections]
+        branches, contiguous_branches = find_branches(css_names)
+        return branches, contiguous_branches
+
+    @property
+    def number_of_cross_sections(self) -> int:
+        return len(list(self.cross_sections))
+
+    @property
+    def cross_sections(self) -> Generator[Dict, None, None]:
+        """
+        Generator to loop through all cross-sections in definition file.
+
+        Example use:
+
+        >>> for css in visualiser.cross_sections:
+        >>>     visualiser.make_figure(css)
+        """
+        csslist = self._readCSSDefFile()
+        for css in csslist:
+            yield css
+
+    def figure_roughness_longitudinal(self, branch: str):
+        """
+        Assumes the following naming convention:
+        [branch]_[optional:branch_order]_[chainage]
+        """
+
+        fig, ax = plt.subplots(1, figsize=(12, 5))
+
+        css = self.get_cross_sections_for_branch(branch)
+
+        chainage = []
+        minmax = []
+        for cross_section in css:
+            chainage.append(cross_section[1])
+            roughness = self.getRoughnessInfoForCss(cross_section[0])[1]
+            minmax.append([min(roughness), max(roughness)])
+
+        chainage = np.array(chainage) * 1e-3
+        minmax = np.array(minmax)
+        ax.plot(chainage, minmax[:, 0], label="minimum")
+        ax.plot(chainage, minmax[:, 1], label="maximum")
+        ax.set_ylabel("Ruwheid (Chezy)")
+        ax.set_xlabel("Afstand [km]")
+        ax.set_title(branch)
+        fig, lgd = self._SetPlotStyle(fig, use_legend=True)
+        plt.savefig(
+            self.fig_dir.joinpath(f"roughness_longitudinal_{branch}.png"),
+            bbox_extra_artists=[lgd],
+            bbox_inches="tight",
+        )
+
+    def get_cross_sections_for_branch(self, branch: str):
+        def split_css(name) -> Tuple[str, float, str]:
+            chainage = float(name.split("_")[-1])
+            branch = "_".join(name.split("_")[:-1])
+            return (name, chainage, branch)
+
+        def get_css_for_branch(css_list, branchname: str):
+            return [c for c in css_list if c[2].startswith(branchname)]
+
+        css_list = [split_css(css.get("id")) for css in self.cross_sections]
+        branches, contiguous_branches = self.branches
+        branch_list = []
+        sub_branches = np.unique([b for b in branches if b.startswith(branch)])
+        running_chainage = 0
+        for i, sub_branch in enumerate(sub_branches):
+            sublist = get_css_for_branch(css_list, sub_branch)
+            if i > 0:
+                running_chainage += get_css_for_branch(css_list, sub_branches[i - 1])[
+                    -1
+                ][1]
+            branch_list.extend([(s[0], s[1] + running_chainage, s[2]) for s in sublist])
+
+        return branch_list
+
+    def getRoughnessInfoForCss(self, cssname, rtype: str = "roughnessMain"):
+        """
+        Opens roughness file and reads information for a given cross-section
+        name
+        """
+        levels = None
+        values = None
+        with open(self.files[rtype], "r") as f:
+            cssbranch, csschainage = self._parse_cssname(cssname)
+            for line in f:
+                if line.strip().lower() == "[branchproperties]":
+                    if self._getValueFromLine(f).lower() == cssbranch:
+                        [f.readline() for i in range(3)]
+                        levels = list(map(float, self._getValueFromLine(f).split()))
+                if line.strip().lower() == "[definition]":
+                    if self._getValueFromLine(f).lower() == cssbranch:
+                        if float(self._getValueFromLine(f).lower()) == csschainage:
+                            values = list(map(float, self._getValueFromLine(f).split()))
+        return levels, values
+
+    def getVolumeInfoForCss(self, cssname):
+        column_names = [
+            "z",
+            "2D_total_volume",
+            "2D_flow_volume",
+            "2D_wet_area",
+            "2D_flow_area",
+            "1D_total_volume_sd",
+            "1D_total_volume",
+            "1D_flow_volume_sd",
+            "1D_flow_volume",
+            "1D_total_width",
+            "1D_flow_width",
+        ]
+        cssdata = {}
+        for column in column_names:
+            cssdata[column] = list()
+
+        with open(self.files["volumes"], "r") as f:
+            for line in f:
+                values = line.strip().split(",")
+                if values[0] == cssname:
+                    for i, column in enumerate(column_names):
+                        cssdata[column].append(float(values[i + 1]))
+
+        return cssdata
+
+    def get_cross_section_by_id(self, id: str) -> dict:
+        """
+        Get cross-section information given an id.
+
+        Arguments:
+            id (str): cross-section name
+        """
+        csslist = self._readCSSDefFile()
+        for css in csslist:
+            if css.get("id") == id:
+                return css
+
+    def figure_cross_section(
+        self,
+        css,
+        reference_geometry: tuple = (),
+        reference_roughness: tuple = (),
+        save_to_file: bool = True,
+        overwrite: bool = False,
+        pbar: tqdm.std.tqdm = None,
+    ) -> None:
+        """
+        Creates a figure
+
+        Arguments
+
+            css: dictionary containing cross-section information. Obtain with `VisualiseOutput.cross_sections`
+                 generator or `VisualiseOutput.get_cross_section_by_id` method.
+
+            reference_geometry (tuple): tuple(list(y), list(z))
+
+            reference_roughness (tuple): tuple(list(z), list(n))
+
+            save_to_file (bool): if true, save figure to VisualiseOutput.fig_dir
+                                 if false, returns pyplot figure object
+
+        """
+        output_file = self.fig_dir.joinpath(f"{css['id']}.png")
+        if output_file.is_file() & ~overwrite:
+            self.set_logger_message("file already exists", "debug")
+            return
+        try:
+            fig = plt.figure(figsize=(8, 12))
+            gs = fig.add_gridspec(2, 2)
+            axs = [
+                fig.add_subplot(gs[0, :]),
+                fig.add_subplot(gs[1, 0]),
+                fig.add_subplot(gs[1, 1]),
+            ]
+
+            self._plot_geometry(css, axs[0], reference_geometry)
+            self._plot_volume(css, axs[1])
+            self._plot_roughness(css, axs[2], reference_roughness)
+
+            fig, lgd = self._SetPlotStyle(fig)
+
+            if save_to_file:
+                plt.savefig(
+                    output_file,
+                    bbox_extra_artists=[lgd],
+                    bbox_inches="tight",
+                )
+            else:
+                return fig
+
+        except Exception as e:
+            self.set_logger_message(
+                f"error processing: {css['id']} {str(e)}", "error", pbar=pbar
+            )
+            return None
+
+        finally:
+            plt.close()
+
+    def plot_cross_sections(self):
+        """Makes figures for all cross-sections in project,
+        output to output directory of project"""
+        pbar = tqdm.tqdm(total=self.number_of_cross_sections)
+        self.start_new_log_task("Plotting cross-secton figures", pbar=pbar)
+
+        for css in self.cross_sections:
+            self.figure_cross_section(css, pbar=pbar)
+            pbar.update(1)
+
+        self.finish_log_task()
+
+    def _generate_output_dir(self, figure_type: str = "png", overwrite: bool = True):
+        """
+        Creates a new directory in the output map to store figures for each cross-section
+
+        Arguments:
+            output_map - path to fm2prof output directory
+
+        Returns:
+            png images saved to file
+        """
+
+        figdir = self.output_dir.joinpath("figures/cross_sections")
+        if not figdir.is_dir():
+            figdir.mkdir(parents=True)
+        return figdir
+
+    def _set_files(self):
+        self.files = {
+            "css_def": os.path.join(self.output_dir, self.__cssdeffile),
+            "volumes": os.path.join(self.output_dir, self.__volumefile),
+            "roughnessMain": os.path.join(self.output_dir, self.__rmainfile),
+            "roughnessFP1": os.path.join(self.output_dir, self.__rfp1file),
+        }
+
+    def _getValueFromLine(self, f):
+        return f.readline().strip().split("=")[1].strip()
+
+    def _readCSSDefFile(self) -> List[Dict]:
+        csslist = list()
+
+        with open(self.files.get("css_def"), "r") as f:
+            for line in f:
+                if line.lower().strip() == "[definition]":
+                    css_id = f.readline().strip().split("=")[1]
+                    [f.readline() for i in range(3)]
+                    css_levels = list(map(float, self._getValueFromLine(f).split()))
+                    css_fwidth = list(map(float, self._getValueFromLine(f).split()))
+                    css_twidth = list(map(float, self._getValueFromLine(f).split()))
+                    css_sdcrest = float(self._getValueFromLine(f))
+                    css_sdflow = float(self._getValueFromLine(f))
+                    css_sdtotal = float(self._getValueFromLine(f))
+                    css_sdbaselevel = float(self._getValueFromLine(f))
+                    css_mainsectionwidth = float(self._getValueFromLine(f))
+                    css_fp1sectionwidth = float(self._getValueFromLine(f))
+
+                    css = {
+                        "id": css_id.strip(),
+                        "levels": css_levels,
+                        "flow_width": css_fwidth,
+                        "total_width": css_twidth,
+                        "SD_crest": css_sdcrest,
+                        "SD_flow_area": css_sdflow,
+                        "SD_total_area": css_sdtotal,
+                        "SD_baselevel": css_sdbaselevel,
+                        "mainsectionwidth": css_mainsectionwidth,
+                        "fp1sectionwidth": css_fp1sectionwidth,
+                    }
+                    csslist.append(css)
+
+        return csslist
+
+    def _SetPlotStyle(self, *args, **kwargs):
+        """todo: add preference to switch styles or
+        inject own style
+        """
+        return PlotStyles.van_veen(*args, **kwargs)
+
+    def _plot_geometry(self, css, ax, reference_geometry=None):
+
+        # Get data
+        tw = np.append([0], np.array(css["total_width"]))
+        fw = np.append([0], np.array(css["flow_width"]))
+        l = np.append(css["levels"][0], np.array(css["levels"]))
+        mainsectionwidth = css["mainsectionwidth"]
+        fp1sectionwidth = css["fp1sectionwidth"]
+
+        # Get the water level where water level independent computation takes over
+        # this is the lowest level where there is 2D information on volumes
+        z_waterlevel_independent = self._get_lowest_water_level_in_2D(css)
+
+        # Plot cross-section geometry
+        for side in [-1, 1]:
+            h = ax.fill_betweenx(
+                l, side * fw / 2, side * tw / 2, color="#44B1D5AA", hatch="////"
+            )
+            ax.plot(side * tw / 2, l, "-k")
+            ax.plot(side * fw / 2, l, "--k")
+
+        # Plot roughness section width
+        ax.plot(
+            [-0.5 * mainsectionwidth, 0.5 * mainsectionwidth],
+            [min(l) - 0.25] * 2,
+            "-",
+            linewidth=2,
+            color="red",
+            label="Main section",
+        )
+        ax.plot(
+            [
+                -0.5 * (mainsectionwidth + fp1sectionwidth),
+                0.5 * (mainsectionwidth + fp1sectionwidth),
+            ],
+            [min(l) - 0.25] * 2,
+            "--",
+            color="red",
+            label="Floodplain section",
+        )
+        # ax.plot(tw-0.5*max(fp1sectionwidth),[min(l)]*len(l), '--', color='cyan', label='Floodplain section')
+
+        # Plot water level indepentent line
+        ax.plot(
+            tw - 0.5 * max(tw),
+            [z_waterlevel_independent] * len(l),
+            linestyle="--",
+            color="m",
+            label="Lowest water level in 2D",
+        )
+
+        h.set_label("Storage")
+
+        ax.set_title(css["id"])
+        ax.set_xlabel("[m]")
+        ax.set_ylabel("[m]")
+
+        if reference_geometry:
+            ax.plot(
+                reference_geometry[1],
+                reference_geometry[0],
+                "--r",
+                label="Reference geometry",
+            )
+
+        # Plot crest level height
+        sd_info = self._get_sd_plot_info(css)
+
+        ax.plot(
+            [-tw[-1] / 2, tw[-1] / 2],
+            [sd_info.get("crest")] * 2,
+            linestyle=sd_info.get("linestyle"),
+            linewidth=1,
+            color="orange",
+            label=sd_info.get("label"),
+        )
+
+    def _plot_volume(self, css, ax):
+        # Get data
+        vd = self.getVolumeInfoForCss(css["id"])
+        z_waterlevel_independent = self._get_lowest_water_level_in_2D(css)
+
+        # Plot 1D volumes
+        ax.fill_between(
+            vd["z"],
+            0,
+            vd["1D_total_volume_sd"],
+            color="#24A493",
+            label="1D Total Volume (incl. SD)",
+        )
+        ax.fill_between(
+            vd["z"],
+            0,
+            vd["1D_total_volume"],
+            color="#108A7A",
+            label="1D Total Volume (excl. SD)",
+        )
+        ax.fill_between(
+            vd["z"],
+            0,
+            vd["1D_flow_volume"],
+            color="#209AB4",
+            label="1D Flow Volume (incl. SD)",
+        )
+        ax.fill_between(
+            vd["z"],
+            0,
+            vd["1D_flow_volume"],
+            color="#0C6B7F",
+            label="1D Flow Volume (excl. SD)",
+        )
+        # Plot 2D volume
+        ax.plot(vd["z"], vd["2D_total_volume"], "--k", label="2D Total Volume")
+        ax.plot(vd["z"], vd["2D_flow_volume"], "-.k", label="2D Flow Volume")
+
+        # Plot lowest point in 2D
+        ax.plot(
+            [z_waterlevel_independent] * len(vd["2D_total_volume"]),
+            vd["2D_total_volume"],
+            linestyle="--",
+            linewidth=1,
+            color="m",
+            label="Lowest water level in 2D",
+        )
+
+        # Plot SD crest
+        sd_info = self._get_sd_plot_info(css)
+        ax.plot(
+            [sd_info.get("crest")] * len(vd["2D_total_volume"]),
+            vd["2D_total_volume"],
+            linestyle=sd_info.get("linestyle"),
+            linewidth=1,
+            color="orange",
+            label=sd_info.get("label"),
+        )
+
+        ax.set_ylim([0, ax.get_ylim()[1]])
+        ax.set_xlim([min(vd["z"]), max(vd["z"])])
+        ax.set_title("Volume graph")
+        ax.set_xlabel("Water level [m]")
+        ax.set_ylabel("Volume [m$^3$]")
+
+    def _plot_roughness(self, css, ax, reference_roughness):
+        levels, values = self.getRoughnessInfoForCss(css["id"], rtype="roughnessMain")
+        try:
+            ax.plot(levels, values, label="Main channel")
+        except:
+            pass
+
+        try:
+            levels, values = self.getRoughnessInfoForCss(
+                css["id"], rtype="roughnessFP1"
+            )
+            if levels is not None and values is not None:
+                ax.plot(levels, values, label="Floodplain1")
+        except FileNotFoundError:
+            pass
+
+        if reference_roughness:
+            ax.plot(
+                reference_roughness[0],
+                reference_roughness[1],
+                "--r",
+                label="Reference friction",
+            )
+
+        # Limit x axis to min and maximum level in cross-section
+        ax.set_xlim(min(css["levels"]), max(css["levels"]))
+        ax.set_title("Roughness")
+        ax.set_xlabel("Water level [m]")
+        ax.set_ylabel("Chezy coefficient [m$^{1/2}$/s]")
+
+    @staticmethod
+    def _get_sd_plot_info(css):
+        l = np.append(css["levels"][0], np.array(css["levels"]))
+        z_crest_level = css["SD_crest"]
+        if z_crest_level <= max(l):
+            if z_crest_level >= min(l):
+                sd_linestyle = "--"
+                sd_label = "SD Crest Level"
+            else:
+                z_crest_level = min(l)
+                sd_linestyle = "-"
+                sd_label = "SD Crest Level (cropped)"
+        else:
+            z_crest_level = max(l)
+            sd_linestyle = "-"
+            sd_label = "SD Crest Level (cropped)"
+
+        return {"linestyle": sd_linestyle, "label": sd_label, "crest": z_crest_level}
+
+    def _get_lowest_water_level_in_2D(self, css):
+        vd = self.getVolumeInfoForCss(css["id"])
+        index_waterlevel_independent = np.argmax(~np.isnan(vd.get("2D_total_volume")))
+        z_waterlevel_independent = vd.get("z")[index_waterlevel_independent]
+        return z_waterlevel_independent
+
+    def _parse_cssname(self, cssname):
+        """
+        returns name of branch and chainage
+        """
+        branch, chainage = cssname.rsplit(
+            "_", 1
+        )  # rsplit prevents error if branchname contains _
+        chainage = round(float(chainage), 2)
+
+        return branch, chainage
+
+
+class PlotStyles:
+    myFmt = mdates.DateFormatter("%d-%b")
+    monthlocator = mdates.MonthLocator(bymonthday=(1, 10, 20))
+    daylocator = mdates.DayLocator(interval=5)
+
+    @staticmethod
+    def set_locale(localeString: str):
+        try:
+            locale.setlocale(locale.LC_TIME, localeString)
+        except locale.Error:
+            # known error on linux fix:
+            # export LC_ALL="en_US.UTF-8" & export LC_CTYPE="en_US.UTF-8" & sudo dpkg-reconfigure locales
+            print(f"could not set locale to {localeString}")
+            pass
+
+    @staticmethod
+    def _is_timeaxis(axis) -> bool:
+        try:
+            label_string = axis.get_ticklabels()[0].get_text().replace("−", "-")
+            # if label_string is empty (e.g. because of twin_axis, return false)
+            if label_string:
+                float(label_string)
+
+        except ValueError:
+            return True
+        except IndexError:
+            return False
+        return False
+
+    @classmethod
+    def pilot_2021(cls, fig, legendbelow=False):
+        for ax in fig.axes:
+            ax.grid(False)
+            ax.spines["top"].set_visible(False)
+            ax.spines["right"].set_visible(False)
+
+            ax.xaxis.set_tick_params(width=2)
+            ax.yaxis.set_tick_params(width=2)
+            for spine in ["left", "bottom"]:
+                ax.spines[spine].set_edgecolor("#272727")
+                ax.spines[spine].set_linewidth(2)
+            if legendbelow:
+                legend = ax.legend(
+                    fancybox=True,
+                    framealpha=0.5,
+                    edgecolor="None",
+                    loc=3,
+                    ncol=3,
+                    bbox_to_anchor=(-0.02, -0.5),
+                )
+            else:
+                legend = ax.legend(fancybox=True, framealpha=0.5, edgecolor="None")
+            legend.get_frame().set_facecolor("#e5eef2")  # #e5eef2 #92b6c7
+            legend.get_frame().set_boxstyle("square", pad=0)
+
+    @classmethod
+    def van_veen(
+        cls,
+        fig: Figure = None,
+        use_legend: bool = True,
+        extra_labels: Union[List, type(None)] = None,
+        ax_align_legend: plt.Axes = None,
+    ):
+        """Stijl van Van Veen"""
+
+        def initiate():
+            # Set default locale to NL
+            # TODO: add localization options
+            PlotStyles.set_locale("nl_NL.UTF-8")
+
+            # Color style
+            mpl.rcParams["axes.prop_cycle"] = mpl.cycler(
+                color=COLORSCHEME * 3,
+                linestyle=["-"] * 3 + ["--"] * 3 + ["-."] * 3,
+                linewidth=np.linspace(0.5, 3, 9),
+            )
+
+            # Font style
+            font = {"family": "Bahnschrift", "weight": "normal", "size": 18}
+            mpl.rc("font", **font)
+            mpl.rcParams[
+                "axes.unicode_minus"
+            ] = False  # not all fonts support the unicode minus
+
+        def styleFigure(fig, use_legend, extra_labels, ax_align_legend):
+            if ax_align_legend is None:
+                ax_align_legend = fig.axes[0]
+
+            # this forces labels to be generated. Necessary to detect datetimes
+            fig.canvas.draw()
+
+            # Set styles for each axis
+            legend_title = r"toelichting"
+            handles = list()
+            labels = list()
+
+            for ax in fig.axes:
+
+                ax.grid(b=True, which="major", linestyle="-", linewidth=1, color="k")
+                ax.grid(b=True, which="minor", linestyle="-", linewidth=0.5, color="k")
+
+                for _, spine in ax.spines.items():
+                    spine.set_linewidth(2)
+
+                if cls._is_timeaxis(ax.xaxis):
+                    ax.xaxis.set_major_formatter(cls.myFmt)
+                    ax.xaxis.set_major_locator(cls.monthlocator)
+                    # ax.xaxis.set_minor_locator(cls.daylocator)
+                if cls._is_timeaxis(ax.yaxis):
+                    ax.yaxis.set_major_formatter(cls.myFmt)
+                    ax.yaxis.set_major_locator(cls.monthlocator)
+                    # ax.yaxis.set_minor_locator(cls.daylocator)
+
+                ax.set_title(ax.get_title().upper())
+                ax.set_xlabel(ax.get_xlabel().upper())
+                ax.set_ylabel(ax.get_ylabel().upper())
+                ax.patch.set_visible(False)
+                h, l = ax.get_legend_handles_labels()
+                handles.extend(h)
+                labels.extend(l)
+
+            if extra_labels:
+                handles.extend(extra_labels[0])
+                labels.extend(extra_labels[1])
+            fig.tight_layout()
+            if use_legend:
+                lgd = fig.legend(
+                    handles,
+                    labels,
+                    loc="upper left",
+                    bbox_to_anchor=(1.0, ax_align_legend.get_position().y1),
+                    bbox_transform=fig.transFigure,
+                    edgecolor="k",
+                    facecolor="white",
+                    framealpha=1,
+                    borderaxespad=0,
+                    title=legend_title.upper(),
+                )
+
+                return fig, lgd
+            else:
+                return fig, handles, labels
+
+        if not fig:
+            return initiate()
+        else:
+            initiate()
+            return styleFigure(fig, use_legend, extra_labels, ax_align_legend)
+
+
+@dataclass
+class DeltaresSectionItem:
+    value: Any
+    comment: str = ""
+
+
+@dataclass
+class DeltaresSection:
+    parameters: Dict
+    timeseries: List[List]
+
+    def __getitem__(
+        self, key: str
+    ) -> Union[List[DeltaresSectionItem], DeltaresSectionItem]:
+        """This makes the class subscriptable"""
+        if len(self.parameters[key]) == 1:
+            return self.parameters[key][0]
+        else:
+            return self.parameters[key]
+
+    def __setitem__(self, key: str, value: Union[List, Any]):
+        if isinstance(value, list):
+            self.parameters[key] = value
+        else:
+            self.parameters[key] = [value]
+
+    def get(self, key: str) -> Union[List[DeltaresSectionItem], DeltaresSectionItem]:
+        """mimicks get method of dictionary"""
+        return self.__getitem__(key)
+
+
+class DeltaresConfig:
+    """
+    Helper class to parse the "Deltares ini" style.
+    """
+
+    def __init__(self, configfile: Union[Path, str]):
+        self._sections = dict()  # list of unique keys
+        self._regex_section = re.compile(r"(?<=\[)\S+.+(?=\])")
+        self._regex_key = re.compile(r".+(?=\=)")
+        self._regex_value = re.compile(r"(?<==)([^#\n\r]+)")
+        self._regex_comment = re.compile(r"(?<=#)([^\n\r]+)")
+        self._regex_timeseries = re.compile(r"(-?\d+\.?\d*)[\t ](-?\d+\.?\d*)[\t\n ]")
+        self._read_deltares_ini(configfile)
+
+        self._fmt_kvwidth = 40
+
+    @property
+    def sections(self):
+        return self._sections
+
+    def to_file(self, outputfile: Union[Path, str]) -> None:
+        with open(outputfile, "w") as f:
+            for unique_section in self.sections:
+                for section in self.sections[unique_section]:
+                    f.write(f"[{unique_section}]\n")
+                    for unique_parameter in section.parameters:
+                        for param in section.parameters[unique_parameter]:
+                            f.write(f"\t{unique_parameter:40}=\t{param.value}\n")
+
+                    for ts in section.timeseries:
+                        f.write(f"{ts[0]} {ts[1]}\n")
+                    f.write("\n")
+
+    def list_parameters(self, section: str, key: str):
+
+        for section in self.sections[section]:
+            param = section.parameters[key]
+            yield [p.value for p in param]
+
+    def _read_deltares_ini(self, configfile: Path):
+
+        section_store = list()
+
+        with open(configfile, "r") as f:
+            for line in f:
+                if self._regex_section.search(line):
+                    # Add current section
+                    if len(section_store) > 0:
+                        self._add_section(section_name, section_store)
+                        section_store.clear()
+
+                    # Parse new section
+                    section_name = self._regex_section.search(line)[0]
+                section_store.append(line)
+
+            # add final sections
+            self._add_section(section_name, section_store)
+
+    def _add_section(self, section_name: str, section_store: list):
+        section_name = section_name.lower()
+        section = DeltaresSection(parameters={}, timeseries=[])
+
+        # Parse section
+        for line in section_store:
+            if self._regex_key.search(line):
+                self._add_key_value_to_section(section, line)
+
+            if self._regex_timeseries.search(line):
+                p = self._regex_timeseries.search(line)
+                section.timeseries.append([p[1], p[2]])
+
+        # Sections may occur multiple times, store in list
+        if section_name not in self._sections:
+            self._sections[section_name] = [section]
+        else:
+            self._sections[section_name].append(section)
+
+    def _add_key_value_to_section(self, section: DeltaresSection, line: str) -> None:
+
+        # Parse key/value pair
+        key = self._regex_key.search(line)[0].strip().lower()
+        value = self._parse_value(self._regex_value.search(line)[0].strip())
+        comment = ""
+
+        if self._regex_comment.search(line):
+            comment = self._regex_comment.search(line)[0].strip()
+
+        if key not in section.parameters:
+            section.parameters[key] = [
+                DeltaresSectionItem(value=value, comment=comment)
+            ]
+        else:
+            section.parameters[key].append(
+                DeltaresSectionItem(value=value, comment=comment)
+            )
+
+    def _parse_value(self, value: str):
+        """attempts to parse value"""
+        try:
+            return float(value)
+        except ValueError:
+            pass
+        try:
+            return list(map(float, value.split()))
+        except (ValueError, AttributeError):
+            pass
+
+        return value
+
+
+class ModelOutputReader(FM2ProfBase):
+    """
+    This class provides methods to post-process 1D and 2D data,
+    by writing csv files of output locations (observation stations)
+    that are both in 1D and 2D. It produces two csv files that
+    are input for :meth:`fm2prof.utils.ModelOutputPlotter`
+
+    Example use:
+
+    >>> # initialise & give path to 1D, 2D model resusts
+    >>> from fm2prof.utils import ModelOutputReader
+    >>> output = ModelOutputReader()
+    >>> output.path_flow1d = path_to_dimr_directory
+    >>> output.path_flow2d = path_to_nc_file
+    >>> # Read and write 1d output to csv
+    >>> output.load_flow1d_data()
+    >>> #
+    >>> output.get_1d2d_map()
+    >>> output.load_flow2d_data()
+    """
+
+    __fileOutName_F1D_Q = "1D_Q.csv"
+    __fileOutName_F1D_H = "1D_H.csv"
+    __fileOutName_F2D_Q = "2D_Q.csv"
+    __fileOutName_F2D_H = "2D_H.csv"
+
+    _key_1D_Q_name = "observation_id"
+    _key_1D_Q = "water_discharge"
+    _key_1D_time = "time"
+    _key_1D_H_name = "observation_id"
+    _key_1D_H = "water_level"
+
+    _key_2D_Q_name = "cross_section_name"
+    _key_2D_Q = "cross_section_discharge"
+    _key_2D_time = "time"
+    _key_2D_H_name = "station_name"
+    _key_2D_H = "waterlevel"
+    __fileOutName_1D2DMap = "map_1d_2d.csv"
+
+    _time_fmt = "%Y-%m-%d %H:%M:%S"
+
+    def __init__(self, logger=None, start_time: datetime = None):
+        super().__init__(logger=logger)
+
+        self._path_out: Path = Path(".")
+        self._path_flow1d: Path = Path(".")
+        self._path_flow2d: Path = Path(".")
+
+        self._data_1D_Q: pd.DataFrame = None
+        self._time_offset_1d: int = 0
+
+        self._start_time: Union[datetime, type(None)] = start_time
+
+    @property
+    def start_time(self) -> Union[datetime, None]:
+        """if defined, used to mask data"""
+        return self._start_time
+
+    @start_time.setter
+    def start_time(self, input_time: datetime):
+        if isinstance(input_time, datetime):
+            self._start_time = input_time
+
+    @property
+    def path_flow1d(self):
+        return self._path_flow1d
+
+    @path_flow1d.setter
+    def path_flow1d(self, path: Union[Path, str]):
+        # Verify path is dir
+        assert Path(path).is_file()
+        # set attribute
+        self._path_flow1d = Path(path)
+
+    @property
+    def path_flow2d(self):
+        return self._path_flow2d
+
+    @path_flow2d.setter
+    def path_flow2d(self, path: Union[Path, str]):
+        # Verify path is file
+        assert Path(path).is_file()
+        # set attribute
+        self._path_flow2d = Path(path)
+
+    def load_flow1d_data(self):
+        """
+        Loads 'observations.nc' and outputs to csv file
+
+        .. note::
+            Path to the 1D model must first be set by using
+            >>> ModelOutputReader.path_flow1d = path_to_dir_that_contains_dimr_xml
+        """
+        if self.file_1D_Q.is_file() & self.file_1D_H.is_file():
+            self._data_1D_Q = pd.read_csv(
+                self.file_1D_Q,
+                index_col=0,
+                parse_dates=True,
+                date_parser=self._dateparser,
+            )
+            self._data_1D_H = pd.read_csv(
+                self.file_1D_H,
+                index_col=0,
+                parse_dates=True,
+                date_parser=self._dateparser,
+            )
+            self.set_logger_message("Using existing flow1d csv files")
+        else:
+            self.set_logger_message("Importing from NetCDF")
+            self._data_1D_H, self._data_1D_Q = self._import_1Dobservations()
+            self.set_logger_message("Writing to CSV (waterlevels)")
+            self._data_1D_H.to_csv(self.file_1D_H)
+            self.set_logger_message("Writing to CSV (discharge)")
+            self._data_1D_Q.to_csv(self.file_1D_Q)
+
+    def load_flow2d_data(self):
+        """
+        Loads 2D output file (netCDF, must contain observation point results),
+        matches to 1D result, output to csv
+
+        .. note::
+            Path to the 2D model output
+            >>> ModelOutputReader.path_flow2d = path_to_netcdf_file
+        """
+        if self.file_2D_Q.is_file() & self.file_2D_H.is_file():
+            self._data_2D_Q = pd.read_csv(
+                self.file_2D_Q,
+                index_col=0,
+                parse_dates=True,
+                date_parser=self._dateparser,
+            )
+            self._data_2D_H = pd.read_csv(
+                self.file_2D_H,
+                index_col=0,
+                parse_dates=True,
+                date_parser=self._dateparser,
+            )
+            self.set_logger_message("Using existing flow2d csv files")
+        else:
+            # write to file
+            self._import_2Dobservations()
+
+            # then load
+            self._data_2D_Q = pd.read_csv(
+                self.file_2D_Q,
+                index_col=0,
+                parse_dates=True,
+                date_parser=self._dateparser,
+            )
+            self._data_2D_H = pd.read_csv(
+                self.file_2D_H,
+                index_col=0,
+                parse_dates=True,
+                date_parser=self._dateparser,
+            )
+
+    def get_1d2d_map(self):
+        """Writes a map between stations in 1D and stations in 2D. Matches based on identical characters in first nine slots"""
+        if self.file_1D2D_map.is_file():
+            self.set_logger_message("using existing 1d-2d map")
+            return
+        else:
+            self._get_1d2d_map()
+
+    def read_all_data(self) -> None:
+        """ """
+        self.load_flow1d_data()
+        self.get_1d2d_map()
+        self.load_flow2d_data()
+
+    def _dateparser(self, t):
+        return datetime.strptime(t, self._time_fmt)
+
+    @property
+    def output_path(self) -> Path:
+        return self._path_out
+
+    @output_path.setter
+    def output_path(self, new_path: Union[Path, str]):
+        newpath = Path(new_path)
+        if newpath.is_dir():
+            self._path_out = newpath
+        else:
+            raise ValueError(f"{new_path} is not a directory")
+
+    @property
+    def file_1D_Q(self):
+        return self.output_path.joinpath(self.__fileOutName_F1D_Q)
+
+    @property
+    def file_1D_H(self):
+        return self.output_path.joinpath(self.__fileOutName_F1D_H)
+
+    @property
+    def file_2D_Q(self):
+        return self.output_path.joinpath(self.__fileOutName_F2D_Q)
+
+    @property
+    def file_2D_H(self):
+        return self.output_path.joinpath(self.__fileOutName_F2D_H)
+
+    @property
+    def file_1D2D_map(self):
+        return self.output_path.joinpath(self.__fileOutName_1D2DMap)
+
+    @property
+    def data_1D_H(self):
+        return self._from_start_time(self._data_1D_H)
+
+    @property
+    def data_2D_H(self):
+        return self._from_start_time(self._data_2D_H)
+
+    @property
+    def data_1D_Q(self):
+        return self._from_start_time(self._data_1D_Q)
+
+    @property
+    def data_2D_Q(self):
+        return self._from_start_time(self._data_2D_Q)
+
+    @property
+    def time_offset_1d(self):
+        return self._time_offset_1d
+
+    @time_offset_1d.setter
+    def time_offset_1d(self, seconds: int = 0):
+        self._time_offset_1d = seconds
+
+    def _from_start_time(self, data: pd.DataFrame) -> pd.DataFrame:
+        if self.start_time:
+            return data[data.index > self.start_time]
+        return data
+
+    @staticmethod
+    def _parse_names(nclist, encoding="utf-8"):
+        """Parses the bytestring list of names in netcdf"""
+        return [
+            "".join([bstr.decode(encoding) for bstr in ncrow]).strip()
+            for ncrow in nclist
+        ]
+
+    def _import_2Dobservations(self) -> None:
+        print("Reading 2D data")
+        for nkey, dkey, map_key, fname in zip(
+            [self._key_2D_Q_name, self._key_2D_H_name],
+            [self._key_2D_Q, self._key_2D_H],
+            ["2D_Q", "2D_H"],
+            [self.file_2D_Q, self.file_2D_H],
+        ):
+
+            with Dataset(self._path_flow2d) as f:
+
+                self.set_logger_message(f"loading 2D data for {map_key}")
+                station_map = pd.read_csv(self.file_1D2D_map, index_col=0)
+                qnames = self._parse_names(f.variables[nkey][:])
+                qdata = f.variables[dkey][:]
+
+                time = self._parse_time(f.variables["time"])
+                df = pd.DataFrame(columns=station_map.index, index=time)
+                self.set_logger_message("Matching 1D and 2D data")
+                for index, station in tqdm.tqdm(
+                    station_map.iterrows(), total=len(station_map.index)
+                ):
+                    # Get index of the current station, or skip if ValueError
+                    try:
+                        si = qnames.index(station[map_key])
+                    except ValueError:
+                        continue
+
+                    df[station.name] = qdata[:, si]
+
+                df.to_csv(f"{fname}")
+
+    def _import_1Dobservations(self) -> pd.DataFrame:
+        """
+        time_offset: offset in seconds
+        """
+        _file_his = self.path_flow1d
+
+        with Dataset(_file_his) as f:
+
+            names = self._parse_names(
+                f.variables[self._key_1D_H_name]
+            )  # names are the same for Q in 1D
+
+            time = self._parse_time(f.variables[self._key_1D_time])
+            data = f.variables[self._key_1D_H][:]
+            dfH = pd.DataFrame(columns=names, index=time, data=data)
+
+            data = f.variables[self._key_1D_Q][:]
+            dfQ = pd.DataFrame(columns=names, index=time, data=data)
+
+            # apply index shift
+            dfH.index = dfH.index + timedelta(seconds=self.time_offset_1d)
+            dfQ.index = dfQ.index + timedelta(seconds=self.time_offset_1d)
+
+            return dfH, dfQ
+
+    def _parse_time(self, timevector: pd.DataFrame):
+        """seconds"""
+        unit = timevector.units.replace("seconds since ", "").strip()
+
+        try:
+            start_time = datetime.strptime(unit, self._time_fmt)
+        except ValueError as e:
+            if len(e.args) > 0 and e.args[0].startswith("unconverted data remains: "):
+                unit = unit[: -(len(e.args[0]) - 26)]
+                start_time = datetime.strptime(unit, self._time_fmt)
+
+        return [start_time + timedelta(seconds=i) for i in timevector[:]]
+
+    def _parse_1D_stations(self) -> Generator[str, None, None]:
+        """Reads the names of observations stations from 1D model"""
+        return list(self._data_1D_H.columns)
+
+    def _get_1d2d_map(self):
+        _file_his = self.path_flow2d
+
+        with Dataset(_file_his) as f:
+            qnames = self._parse_names(f.variables[self._key_2D_Q_name][:])
+            hnames = self._parse_names(f.variables[self._key_2D_H_name][:])
+
+            # get matching names based on first nine characters
+            with open(self.file_1D2D_map, "w") as fw:
+                fw.write("1D,2D_H,2D_Q\n")
+                for n in tqdm.tqdm(list(self._parse_1D_stations())):
+                    try:
+                        qn = next(x for x in qnames if x.startswith(n[:9]))
+                    except StopIteration:
+                        qn = ""
+                    try:
+                        hn = next(x for x in hnames if x.startswith(n[:9]))
+                    except StopIteration:
+                        hn = ""
+                    fw.write(f"{n},{hn},{qn}\n")
+
+
+class Compare1D2D(ModelOutputReader):
+    """
+    Class to compare the results of a 1D and 2D model.
+
+    .. note::
+        If 2D and 1D netCDF input files are provided, they will first be 
+        converted to csv files. Once csv files are present, the original
+        netCDF files are no longer used. In that case, the arguments 
+        to `path_1d` and `path_2d` should be `None`. 
+
+
+    Example usage:
+
+        >>> plotter = Compare1D2D()
+        >>> # Set path to data
+        >>> plotter.path_flow1d = path_to_dimr_dir
+        >>> plotter.path_flow2d = path_to_nc_file
+        >>> # Example, plot along route
+        >>> route = ['BR', "PK", "NR", "LE"]
+        >>> plotter.figure_longitudinal_time(route=route)
+
+    """
+
+    _routes: List[List[str]] = None
+
+    def __init__(
+        self,
+        project: Project,
+        path_1d: Union[Path, str],
+        path_2d: Union[Path, str],
+        routes: List[List[str]],
+        start_time: datetime,
+    ):
+        if project:
+            super().__init__(logger=project.get_logger(), start_time=start_time)
+            self.output_path = project.get_output_directory()
+        else:
+            super().__init__()
+
+        if isinstance(path_1d, (Path, str)) & Path(path_1d).is_file():
+            self.path_flow1d = path_1d
+        else:
+            self.set_logger_message(f'1D netCDF file does not exist or is not provided. Input found: {path_1d}.', 'debug')
+        if isinstance(path_1d, (Path, str)) & Path(path_2d).is_file():
+            self.path_flow2d = path_2d
+        else:
+            self.set_logger_message(f'2D netCDF file does not exist or is not provided. Input found: {path_2d}.', 'debug')
+
+        self.routes = routes
+        self.statistics = None
+        self._data_1D_H: pd.DataFrame = None
+        self._data_2D_H: pd.DataFrame = None
+        self._data_1D_H_digitized: pd.DataFrame = None
+        self._data_2D_H_digitized: pd.DataFrame = None
+        self._qsteps = np.arange(0, 100 * np.ceil(18000 / 100), 200)
+
+        # initiate plotstyle
+        PlotStyles.van_veen()
+        self._error_colors = ["#7e3e00", "#b25800", "#d86a00"]
+        self._color_error = self._error_colors[1]
+
+        # set start time
+        self.start_time = start_time
+
+        self.read_all_data()
+        self.digitize_data()
+        
+        # create output folder
+        output_dirs = [
+            "figures/longitudinal",
+            "figures/discharge",
+            "figures/heatmaps",
+            "figures/stations",
+        ]
+        for od in output_dirs:
+            try:
+                os.makedirs(self.output_path.joinpath(od))
+            except FileExistsError:
+                pass
+
+    def eval(self):
+
+        for route in tqdm.tqdm(self.routes):
+            self.set_logger_message(f"Making figures for route {route}")
+            self.figure_longitudinal_rating_curve(route)
+            self.figure_longitudinal_time(route)
+            self.heatmap_rating_curve(route)
+            self.heatmap_time(route)
+
+        self.set_logger_message(f"Making figures for stations")
+        for station in tqdm.tqdm(self.stations(), total=self._data_1D_H.shape[1]):
+            self.figure_at_station(station)
+
+    @property
+    def routes(self):
+        return self._routes
+
+    @routes.setter
+    def routes(self, routes):
+        if isinstance(routes, list):
+            self._routes = routes
+        if isinstance(routes, str):
+            self._routes = ast.literal_eval(routes)
+
+    @property
+    def file_1D_H_digitized(self):
+        return self.file_1D_H.parent.joinpath(f"{self.file_1D_H.stem}_digitized.csv")
+
+    @property
+    def file_2D_H_digitized(self):
+        return self.file_2D_H.parent.joinpath(f"{self.file_2D_H.stem}_digitized.csv")
+
+    def digitize_data(self):
+        if self.file_1D_H_digitized.is_file():
+            self.set_logger_message("Using existing digitized file for 1d")
+            self._data_1D_H_digitized = pd.read_csv(
+                self.file_1D_H_digitized, index_col=0
+            )
+        else:
+            self._data_1D_H_digitized = self._digitize_data(
+                self._data_1D_H, self._data_1D_Q, self._qsteps
+            )
+            self._data_1D_H_digitized.to_csv(self.file_1D_H_digitized)
+        if self.file_2D_H_digitized.is_file():
+            self.set_logger_message("Using existing digitized file for 2d")
+            self._data_2D_H_digitized = pd.read_csv(
+                self.file_2D_H_digitized, index_col=0
+            )
+        else:
+            self._data_2D_H_digitized = self._digitize_data(
+                self._data_2D_H, self._data_2D_Q, self._qsteps
+            )
+            self._data_2D_H_digitized.to_csv(self.file_2D_H_digitized)
+
+    def stations(self) -> Generator[str, None, None]:
+        for station in self._data_1D_H.columns:
+            yield station
+
+    @staticmethod
+    def _digitize_data(hdata, qdata, bins) -> pd.DataFrame:
+        """Computes the average for a given bin. Use to make Q-H graphs instead of T-H graph"""
+
+        stations = hdata.columns
+
+        C = list()
+        rkms = list()
+        for i, station in enumerate(stations):
+            # rkms.append(float(station.split('_')[1]))
+            d = np.digitize(qdata[station], bins)
+            C.append([np.nanmean(hdata[station][d == i]) for i, _ in enumerate(bins)])
+
+        # sort = np.argsort(rkms)
+        C = np.array(C)  # [sort]
+        return pd.DataFrame(columns=stations, index=bins, data=C.T)
+
+    def _names_to_rkms(self, station_names: List[str]) -> List[float]:
+        return [
+            self._catch_e(lambda: float(i.split("_")[1]), (IndexError, ValueError))
+            for i in station_names
+        ]
+
+    def _names_to_branches(self, station_names: List[str]) -> List[str]:
+        return [
+            self._catch_e(lambda: i.split("_")[0], IndexError) for i in station_names
+        ]
+
+    def get_route(
+        self, route: List[str]
+    ) -> Tuple[List[str], List[float], List[Tuple[str, float]]]:
+        """returns a sorted list of stations along a route, with rkms"""
+        station_names = self._data_2D_H.columns
+
+        # Parse names
+        rkms = self._names_to_rkms(station_names)
+        branches = self._names_to_branches(station_names)
+
+        # select along route
+        routekms = list()
+        stations = list()
+        lmw_stations = list()
+
+        for stop in route:
+            indices = [i for i, b in enumerate(branches) if b == stop]
+            routekms.extend([rkms[i] for i in indices])
+            stations.extend([station_names[i] for i in indices])
+            lmw_stations.extend(
+                [
+                    (station_names[i], rkms[i])
+                    for i in indices
+                    if "LMW" in station_names[i]
+                ]
+            )
+
+        # sort data
+        sorted_indices = np.argsort(routekms)
+        sorted_stations = [stations[i] for i in sorted_indices]
+        sorted_rkms = [routekms[i] for i in sorted_indices]
+
+        # sort lmw stations
+        lmw_stations = [
+            lmw_stations[j] for j in np.argsort([i[1] for i in lmw_stations])
+        ]
+        return sorted_stations, sorted_rkms, lmw_stations
+
+    def statistics_to_file(self, file_path: str = "error_statistics") -> None:
+        """
+        Creates and output a file `error_statistics.csv', which is a
+        comma-seperated file with the following columns:
+
+        ,bias,rkm,branch,is_lmw,std,mae
+
+        with for each station:
+        
+        - bias = bias, mean error
+        - rkm = river kilometer of the station
+        - branch = name of 1D branch on which the station lies
+        - is_lmw = if "LMW" is in the name of station, True. 
+        - std = standard deviation of the rror
+        - mae = mean absolute error of the error
+
+        """
+
+        if self.statistics == None:
+            self.statistics = self._compute_statistics()
+
+        statfile = self.output_path.joinpath(file_path).with_suffix(".csv")
+        sumfile = self.output_path.joinpath(file_path + "_summary").with_suffix(".csv")
+
+        if self.statistics is None:
+            return
+
+        # all statistics
+        self.statistics.to_csv(statfile)
+        self.set_logger_message(f"statistics written to {statfile}")
+
+        # summary of statistics
+        s = self.statistics
+        with open(sumfile, "w") as f:
+            for branch in s.branch.unique():
+                bbias = s.bias[s.branch == branch].mean()
+                bstd = s["std"][s.branch == branch].mean()
+                lmw_bias = s.bias[(s.branch == branch) & s.is_lmw].mean()
+                lmw_std = s["std"][(s.branch == branch) & s.is_lmw].mean()
+                f.write(
+                    f"{branch},{bbias:.2f}±({bstd:.2f}), {lmw_bias:.2f}±({lmw_std:.2f})\n"
+                )
+
+    def figure_at_station(self, station: str) -> None:
+        """
+        Create a figure with the results at an observation station.
+
+        Figures are saved to `[Compare1D2D.output_path]/figures/stations`
+
+        Example output:
+
+        .. figure:: figures_utils/stations/example.png
+
+            example output figure
+
+        """
+
+        fig, axs = plt.subplots(1, 2, figsize=(12, 5))
+        error_axes = [axs[0].twinx(), axs[1].twinx()]
+
+        # q/h view
+        axs[0].plot(
+            self._qsteps,
+            self._data_2D_H_digitized[station],
+            "--",
+            linewidth=2,
+            label="2D",
+        )
+        axs[0].plot(
+            self._qsteps,
+            self._data_1D_H_digitized[station],
+            "-",
+            linewidth=2,
+            label="1D",
+        )
+
+        axs[0].set_title("QH-relatie")
+        axs[0].set_xlabel("afvoer [m$^3$/s]")
+        axs[0].set_ylabel("Waterstand [m+NAP]")
+        error_axes[0].plot(
+            self._qsteps,
+            self._data_1D_H_digitized[station] - self._data_2D_H_digitized[station],
+            ".",
+            color=self._color_error,
+        )
+        # time view
+        axs[1].plot(self.data_2D_H[station], "--", linewidth=2)
+        axs[1].plot(self.data_1D_H[station], "-", linewidth=2)
+        axs[1].set_title("tijdserie")
+
+        error_axes[1].plot(
+            self.data_1D_H[station] - self.data_2D_H[station],
+            ".",
+            label="1D-2D",
+            color=self._color_error,
+        )
+
+        # statistics
+        stats = self._get_statistics(station)
+
+        stats_labels = [
+            f"bias={stats['bias']:.2f}",
+            f"std={stats['std']:.2f}",
+            f"MAE={stats['mae']:.2f}",
+        ]
+        stats_handles = [mpatches.Patch(color="white")] * len(stats_labels)
+        # Style
+        suptitle = plt.suptitle(station)
+        fig, lgd = PlotStyles.van_veen(
+            fig, use_legend=True, extra_labels=[stats_handles, stats_labels]
+        )
+
+        for ax in error_axes:
+            self._style_error_axes(ax, ylim=[-0.5, 0.5])
+
+        fig.tight_layout()
+        fig.savefig(
+            self.output_path.joinpath("figures/stations").joinpath(f"{station}.png"),
+            bbox_extra_artists=[lgd, suptitle],
+            bbox_inches="tight",
+        )
+        plt.close()
+
+    def _style_error_axes(self, ax, ylim: List[float] = [-0.5, 0.5]):
+        ax.set_ylim(ylim)
+        ax.spines["right"].set_edgecolor(self._color_error)
+        ax.tick_params(axis="y", colors=self._color_error)
+        ax.grid(False)
+
+    def _compute_statistics(self):
+        diff = self.data_1D_H - self.data_2D_H
+        station_names = diff.columns
+        rkms = self._names_to_rkms(station_names)
+        branches = self._names_to_branches(station_names)
+
+        stats = pd.DataFrame(data=diff.mean(), columns=["bias"])
+        stats["rkm"] = rkms
+        stats["branch"] = branches
+        stats["is_lmw"] = [
+            True if "lmw" in name.lower() else False for name in station_names
+        ]
+
+        # stats
+        stats["bias"] = diff.mean()
+        stats["std"] = diff.std()
+        stats["mae"] = diff.abs().mean()
+
+        return stats
+
+    def _get_statistics(self, station):
+        if self.statistics is None:
+            self.statistics = self._compute_statistics()
+        return self.statistics.loc[station]
+
+    def figure_compare_discharge_at_stations(
+        self, title: str = "notitle", stations: Tuple[str, str] = None
+    ) -> None:
+        """
+        Like :meth:`Compare1D2D.figure_at_station`, but compares discharge
+        distribution over two stations.
+
+        Example usage:
+
+            >>> Compare1D2().figure_compare_discharge_at_stations(stations=["WL_869.00", "PK_869.00"])
+
+        Figures are saved to `[Compare1D2D.output_path]/figures/discharge`
+
+        Example output:
+
+        .. figure:: figures_utils/discharge/example.png
+
+            Example output figure
+
+        """
+        fig, axs = plt.subplots(1, 2, figsize=(12, 5))
+
+        ax_error = axs[0].twinx()
+        ax_error.set_zorder(
+            axs[0].get_zorder() - 1
+        )  # default zorder is 0 for ax1 and ax2
+
+        if len(stations) != 2:
+            print("error: must define 2 stations")
+        linestyles_2d = ["-", "--"]
+        for j, station in enumerate(stations):
+
+            if station not in self.stations():
+                print(f"warning', {station} not known")
+
+            # tijdserie
+            axs[0].plot(
+                self.data_2D_Q[station],
+                label=f"2D, {station.split('_')[0]}",
+                linewidth=2,
+                linestyle=linestyles_2d[j],
+                color="k",
+            )
+            axs[0].plot(
+                self.data_1D_Q[station],
+                label=f"1D, {station.split('_')[0]}",
+                linewidth=2,
+                linestyle="-",
+                color=COLORSCHEME[j + 1],
+            )
+
+            ax_error.plot(
+                self._data_1D_Q[station] - self._data_2D_Q[station],
+                ".",
+                color=self._error_colors[j + 1],
+                markersize=5,
+                label=f"1D-2D ({station.split('_')[0]})",
+            )
+
+        # discharge distribution
+        Q2D = self.data_2D_Q[stations]
+        Q1D = self.data_1D_Q[stations]
+        axs[1].plot(
+            Q2D.sum(axis=1),
+            (Q2D.iloc[:, 0] / Q2D.sum(axis=1)) * 100,
+            linewidth=2,
+            linestyle=linestyles_2d[0],
+            color="k",
+        )
+        axs[1].plot(
+            Q1D.sum(axis=1),
+            (Q1D.iloc[:, 0] / Q1D.sum(axis=1)) * 100,
+            linewidth=2,
+            linestyle="-",
+            color=COLORSCHEME[1],
+        )
+        axs[1].plot(
+            Q2D.sum(axis=1),
+            (Q2D.iloc[:, 1] / Q2D.sum(axis=1)) * 100,
+            linewidth=2,
+            linestyle=linestyles_2d[1],
+            color="k",
+        )
+        axs[1].plot(
+            Q1D.sum(axis=1),
+            (Q1D.iloc[:, 1] / Q1D.sum(axis=1)) * 100,
+            linewidth=2,
+            linestyle="-",
+            color=COLORSCHEME[2],
+        )
+
+        # style
+        axs[1].set_ylim(0, 100)
+        axs[1].set_title("afvoerverdeling")
+        axs[1].set_ylabel("percentage t.o.v. totaal")
+        axs[1].set_xlabel("afvoer bovenstrooms [m$^3$/s]")
+        axs[0].set_ylabel("afvoer [m$^3$/s]")
+        axs[0].set_title("tijdserie")
+
+        suptitle = plt.suptitle(title.upper())
+
+        # Style figure
+        fig, lgd = PlotStyles.van_veen(fig, use_legend=[True, False])
+        self._style_error_axes(ax_error, ylim=[-500, 500])
+        fig.tight_layout()
+        fig.savefig(
+            self.output_path.joinpath("figures/discharge").joinpath(f"{title}.png"),
+            bbox_extra_artists=[lgd, suptitle],
+            bbox_inches="tight",
+        )
+        plt.close()
+
+    def get_data_along_route_for_time(
+        self, data: pd.DataFrame, route: List[str], time_index: int
+    ) -> pd.Series:
+        stations, rkms, _ = self.get_route(route)
+
+        tmp_data = list()
+        for station in stations:
+            tmp_data.append(data[station].iloc[time_index])
+
+        return pd.Series(index=rkms, data=tmp_data)
+
+    def get_data_along_route(
+        self, data: pd.DataFrame, route: List[str]
+    ) -> pd.DataFrame:
+        stations, rkms, _ = self.get_route(route)
+
+        tmp_data = list()
+        for station in stations:
+            tmp_data.append(data[station])
+
+        return pd.DataFrame(index=rkms, data=tmp_data)
+
+    @staticmethod
+    def _sec_to_days(seconds):
+        return seconds / (3600 * 24)
+
+    @staticmethod
+    def _get_nearest_time(data: pd.DataFrame, date: datetime = None) -> int:
+        try:
+            return list(data.index < date).index(False)
+        except ValueError:
+            # False is not list, return last index
+            return len(data.index) - 1
+
+    def figure_longitudinal_time(self, route: List[str]) -> None:
+        """
+        Create a figure along a route with lines at various points in time.
+        Figures are saved to `[Compare1D2D.output_path]/figures/longitudinal`
+
+        Example output:
+
+        .. figure:: figures_utils/longitudinal/example_time_series.png
+
+            example output figure
+
+        """
+        routename = "-".join(route)
+        _, _, lmw_stations = self.get_route(route)
+
+        fig, axs = plt.subplots(2, 1, figsize=(12, 12))
+
+        # plot line every delta_days days
+        first_day = self.data_1D_H.index[0]  # + timedelta(days=delta_days) * 2
+        last_day = self.data_1D_H.index[-1]
+        number_of_days = (last_day - first_day).days
+        delta_days = int(number_of_days / 6)
+
+        moments = [
+            first_day + timedelta(days=i) for i in range(0, number_of_days, delta_days)
+        ]
+
+        # Plot LMW station locations
+        h1d = self.get_data_along_route(data=self.data_1D_H, route=route)
+        prevloc = -9999
+        for lmw in lmw_stations:
+            if lmw is None:
+                continue
+            newloc = max(lmw[1], prevloc + 3)
+            prevloc = lmw[1]
+            for ax in axs:
+                ax.axvline(x=lmw[1], linestyle="--")
+            axs[0].text(
+                newloc,
+                h1d.min().min(),
+                lmw[0],
+                fontsize=12,
+                rotation=90,
+                horizontalalignment="right",
+                verticalalignment="bottom",
+            )
+
+        for day in moments:
+
+            h1d = self.get_data_along_route_for_time(
+                data=self.data_1D_H,
+                route=route,
+                time_index=self._get_nearest_time(data=self.data_1D_H, date=day),
+            )
+
+            h2d = self.get_data_along_route_for_time(
+                data=self.data_2D_H,
+                route=route,
+                time_index=self._get_nearest_time(data=self.data_2D_H, date=day),
+            )
+
+            axs[0].plot(h1d, label=f"{day:%b-%d}")
+
+            axs[0].set_ylabel("waterstand [m+nap]")
+            routestr = "-".join(route)
+
+            axs[0].set_title(f"route: {routestr}")
+
+            axs[1].plot(h1d - h2d)
+            axs[1].set_ylabel("Verschil 1D-2D [m]")
+
+            for ax in axs:
+                ax.set_xlabel("rivierkilometers")
+                ax.xaxis.set_major_locator(MultipleLocator(20))
+                ax.xaxis.set_minor_locator(MultipleLocator(10))
+
+        # bias
+        diff = self.get_data_along_route(
+            data=self.data_1D_H, route=route
+        ) - self.get_data_along_route(data=self.data_2D_H, route=route)
+
+        axs[1].plot(
+            diff.mean(axis=1), "-", linewidth=4, color="#c65387", label="Gemiddeld"
+        )
+        axs[1].set_ylim(-1, 1)
+        fig, lgd = PlotStyles.van_veen(fig, use_legend=[False, False])
+        plt.tight_layout()
+        fig.savefig(
+            self.output_path.joinpath(f"figures/longitudinal/{routename}.png"),
+            bbox_extra_artists=[lgd],
+            bbox_inches="tight",
+        )
+        plt.close()
+
+    def figure_longitudinal_rating_curve(self, route: List[str]) -> None:
+        """
+        Create a figure along a route with lines at various dicharges.
+        To to this, rating curves are generated at each point by digitizing
+        the model output.
+
+        Figures are saved to `[Compare1D2D.output_path]/figures/longitudinal`
+
+        Example output:
+
+        .. figure:: figures_utils/longitudinal/example_rating_curve.png
+
+            example output figure
+
+        """
+        routename = "-".join(route)
+        _, _, lmw_stations = self.get_route(route)
+
+        h1d = self.get_data_along_route(data=self._data_1D_H_digitized, route=route)
+        h2d = self.get_data_along_route(data=self._data_2D_H_digitized, route=route)
+
+        discharge_steps = list(self._iter_discharge_steps(h1d.T, n=8))
+        if len(discharge_steps) < 1:
+            self.set_logger_message("There is too little data to plot a QH relationship", 'error')
+            return 
+        
+        # Plot LMW station locations
+        fig, axs = plt.subplots(2, 1, figsize=(12, 10))
+        prevloc = -9999
+        for lmw in lmw_stations:
+            if lmw is None:
+                continue
+            newloc = max(lmw[1], prevloc + 3)
+            prevloc = lmw[1]
+            for ax in axs:
+                ax.axvline(x=lmw[1], linestyle="--", color="#7a8ca0")
+            axs[0].text(
+                newloc,
+                h1d[discharge_steps[0]].min(),
+                lmw[0],
+                fontsize=12,
+                rotation=90,
+                horizontalalignment="right",
+                verticalalignment="bottom",
+            )
+
+        # Plot betrekkingslijnen
+        texty_previous = -999
+        for discharge in discharge_steps:
+            axs[0].plot(h1d[discharge], label=f"{discharge:.0f} m$^3$/s")
+            """
+            texty = h1d[discharge].values[-1]
+            texty += max(0, 1 - (texty - texty_previous))
+            texty_previous = texty
+            
+
+            axs[0].text(
+                h1d[discharge].index[-1] + 2,
+                texty,
+                f"{discharge:.0f} m$^3$/s",
+                verticalalignment="center",
+                fontsize=12,
+                bbox={"facecolor": "white", "edgecolor": "none"},
+            )
+            """
+            axs[0].set_ylabel("waterstand [m+nap]")
+            routestr = "-".join(route)
+
+            axs[0].set_title(f"Betrekkingslijnen\n{routestr}")
+
+            axs[1].plot(h1d[discharge] - h2d[discharge])
+            axs[1].set_ylabel("Verschil 1D-2D [m]")
+
+            for ax in axs:
+                ax.set_xlabel("rivierkilometers")
+                ax.xaxis.set_major_locator(MultipleLocator(20))
+                ax.xaxis.set_minor_locator(MultipleLocator(10))
+
+        # style figure
+        axs[1].set_ylim(-1, 1)
+        fig, lgd = PlotStyles.van_veen(fig, use_legend=[True, False])
+        plt.tight_layout()
+        fig.savefig(
+            self.output_path.joinpath(
+                f"figures/longitudinal/{routename}_rating_curve.png",
+            ),
+            bbox_extra_artists=[lgd],
+            bbox_inches="tight",
+        )
+        plt.close()
+
+    def _iter_discharge_steps(self, data: pd.DataFrame, n: int = 5) -> List[float]:
+        """
+        Choose discharge steps based on increase in water level downstream
+        """
+        station = data[data.columns[-1]]
+
+        wl_range = station.max() - station[station.index > 0].min()
+
+        stepsize = wl_range / (n + 1)
+        q_at_t_previous = 0
+        for i in range(1, n + 1):
+            t = station[station.index > 0].min() + i * stepsize
+            q_at_t = (station.dropna() < t).idxmin()
+            if q_at_t == q_at_t_previous:
+                continue
+            q_at_t_previous = q_at_t
+            yield q_at_t
+
+    def heatmap_time(self, route: List[str]) -> None:
+        """
+        Create a 2D heatmap along a route. The horizontal axis uses
+        timemarks to match the 1D and 2D models
+
+        Figures are saved to `[Compare1D2D.output_path]/figures/heatmap`
+
+        Example output:
+
+        .. figure:: figures_utils/heatmaps/example_time_series.png
+
+            example output figure
+
+        """
+
+        routename = "-".join(route)
+        _, _, lmw_stations = self.get_route(route)
+        data = self._data_1D_H - self._data_2D_H
+        routedata = self.get_data_along_route(data.dropna(how="all"), route)
+
+        fig, ax = plt.subplots(1, figsize=(12, 7))
+        im = ax.pcolormesh(
+            routedata.columns,
+            routedata.index,
+            routedata,
+            cmap="Spectral_r",
+            vmin=-1,
+            vmax=1,
+        )
+        for lmw in lmw_stations:
+            if lmw is None:
+                continue
+            ax.plot(
+                routedata.columns, [lmw[1]] * len(routedata.columns), "--k", linewidth=1
+            )
+            ax.text(routedata.columns[0], lmw[1], lmw[0], fontsize=12)
+
+        ax.set_ylabel("rivierkilometer")
+        ax.set_title(f"{routename}\nheatmap Verschillen in waterstand 1D-2D")
+
+        cb = fig.colorbar(im, ax=ax)
+        cb.set_label("waterstandsverschil [m+nap]".upper(), rotation=270, labelpad=15)
+        PlotStyles.van_veen(fig, use_legend=[False])
+        fig.tight_layout()
+        fig.savefig(
+            self.output_path.joinpath(f"figures/heatmaps/{routename}_timeseries.png")
+        )
+        plt.close()
+
+    def heatmap_rating_curve(self, route: List[str]) -> None:
+        """
+        Create a 2D heatmap along a route. The horizontal axis uses
+        the digitized rating curves to match the two models
+
+        Figures are saved to `[Compare1D2D.output_path]/figures/heatmap`
+
+        Example output:
+
+        .. figure:: figures_utils/heatmaps/example_rating_curve.png
+
+            example output figure
+
+        """
+
+        routename = "-".join(route)
+        _, _, lmw_stations = self.get_route(route)
+        data = self._data_1D_H_digitized - self._data_2D_H_digitized
+
+        routedata = self.get_data_along_route(data.dropna(how="all"), route)
+
+        fig, ax = plt.subplots(1, figsize=(12, 7))
+        im = ax.pcolormesh(
+            routedata.columns,
+            routedata.index,
+            routedata,
+            cmap="Spectral_r",
+            vmin=-1,
+            vmax=1,
+        )
+        for lmw in lmw_stations:
+            if lmw is None:
+                continue
+            ax.plot(
+                routedata.columns, [lmw[1]] * len(routedata.columns), "--k", linewidth=1
+            )
+            ax.text(routedata.columns[0], lmw[1], lmw[0], fontsize=12)
+
+        ax.set_ylabel("rivierkilometer")
+        ax.set_title(f"{routename}\nheatmap Verschillen in waterstand 1D-2D")
+
+        cb = fig.colorbar(im, ax=ax)
+        cb.set_label("waterstandsverschil [m+nap]".upper(), rotation=270, labelpad=15)
+        PlotStyles.van_veen(fig, use_legend=[False])
+        fig.tight_layout()
+        fig.savefig(
+            self.output_path.joinpath(f"figures/heatmaps/{routename}_rating_curve.png")
+        )
+        plt.close()
+
+    @staticmethod
+    def _catch_e(
+        func: Callable, exception: Union[Exception, Tuple[Exception]], *args, **kwargs
+    ):
+        """catch exception in function call. useful for list comprehensions"""
+        try:
+            return func(*args, **kwargs)
+        except exception as e:
+            return None
+
+
+class Network1D:
+    """
+    Class to parse a 1D network. Provides functions to
+    visualise the network and compare two Network1D
+    objects.
+    """
+
+    def __init__(
+        self,
+        networkdefinitionfile: Union[Path, str],
+        observationpointfile: Union[Path, str],
+        structuresfile: Union[Path, str],
+        crosssectiondefinitionfile: Union[Path, str],
+        crosssectionlocationfile: Union[Path, str],
+    ):
+
+        self._ignore_branchlist = ["ark_betuwepand", "twentekanaal"]
+        self._branch_chainage_rkm: Dict[List[Tuple[float]]] = dict()
+        self._regex_rkm = re.compile(r"(?<=_)(\d+.\d+)")
+        self._regex_branch = re.compile(r"([a-z]+)")
+        self._network = self.parse_network(networkdefinitionfile)
+        self._observationpoints = self.parse_observationpoint(observationpointfile)
+        self._structures = self.parse_structures(structuresfile)
+        self._crosssectiondefinitions = self.parse_crosssections(
+            crosssectiondefinitionfile
+        )
+        self._crosssectionlocations = self.parse_crosssections(crosssectionlocationfile)
+
+        self._name = "Name not set"
+
+    @property
+    def name(self):
+        return self._name
+
+    @name.setter
+    def name(self, value: str):
+        if not isinstance(value, str):
+            raise TypeError("Name must be string")
+        self._name = value
+
+    @property
+    def unique_branches(self):
+        ub = list()
+        for branch in self.branches:
+            ub_id = self._regex_branch.search(branch)
+            if not ub_id:
+                continue
+            if ub_id[0] not in ub:
+                ub.append(ub_id[0])
+
+        return ub
+
+    @property
+    def branches(self) -> Generator[str, None, None]:
+        for branch in self._network.sections.get("branch"):
+            yield branch
+
+    @property
+    def nodes(self) -> Generator[str, None, None]:
+        for node in self._network.sections.get("node"):
+            yield node
+
+    @property
+    def observationpoints(self):
+        return self._observationpoints.sections.get("observationpoint")
+
+    @property
+    def crosssections(self):
+        return self._crosssectiondefinitions.sections.get("definition")
+
+    @property
+    def structures(self):
+        return self._structures.sections.get("structure")
+
+    def get_crosssection_on_branch(self, branch: str):
+        """
+        Returns a generator that yields data on
+        location and definition for each cross-section
+        on a branch.
+
+        Arguments:
+            Branch (str): name of branch
+        """
+        for css in self._crosssectionlocations.sections["crosssection"]:
+            if css.get("branchid").value == branch:
+                yield {
+                    "id": css.get("id").value,
+                    "chainage": css.get("chainage").value,
+                    "definition": self.get_crosssection_definition(css.get("id").value),
+                }
+
+    def get_crosssection_definition(self, name: str) -> DeltaresSection:
+        """
+        Returns the definition of a cross-section
+
+        Arguments
+            name: name of the cross-section as defined in the configuration files
+        """
+        for css in self._crosssectiondefinitions.sections["definition"]:
+            if css.get("id").value == name:
+                return css
+
+    def get_crosssection_rkm_on_branch(self, branch: str) -> np.ndarray:
+        """
+        Returns an array with each row a location on the branch and columns:
+
+        [river kilometre, cross-section name, cross-section chainage]
+
+        Argument:
+            branch: branchname
+        """
+        css_info = []
+        for css in self.get_crosssection_on_branch(branch):
+            chainage = css.get("chainage")
+            name = css["id"]
+            rkm = self.chainage_to_rkm(branch, chainage)
+            css_info.append((rkm, chainage, name))
+
+        return np.array(css_info)
+
+    def get_maximum_width_for_branch(self, branch: str) -> np.ndarray:
+        """
+        Returns an array with each row a location on the branch and columns:
+
+        [river kilometre, max. total width, max. flow with]
+
+        Argument:
+            branch: branchname
+        """
+        total_width = []
+        for css in self.get_crosssection_on_branch(branch):
+            tw = css.get("definition").get("totalwidths").value[-1]
+            fw = css.get("definition").get("flowwidths").value[-1]
+            rkm = self.chainage_to_rkm(branch, css.get("chainage"))
+            total_width.append((rkm, tw, fw))
+
+        return np.array(total_width)
+
+    def get_section_width_for_branch(self, branch: str) -> np.ndarray:
+        """
+        Returns an array with each row a location on the branch and in the columns
+        the coordinate and width of the 'roughness sections':
+
+        [river kilometre, main, floodplain1, floodplain2]
+
+        Argument:
+            branch: branchname
+        """
+        section_width = []
+        for css in self.get_crosssection_on_branch(branch):
+            mw = css.get("definition").get("main").value
+            f1w = css.get("definition").get("floodplain1").value
+            f2w = css.get("definition").get("floodplain2").value
+
+            rkm = self.chainage_to_rkm(branch, css.get("chainage"))
+
+            section_width.append((rkm, mw, f1w, f2w))
+        return np.array(section_width)
+
+    def get_sd_for_branch(self, branch: str) -> np.ndarray:
+        """
+        Returns an array with each row a location on the branch and in the columns
+        the coordinate and crest height of the summer dike
+
+        [river kilometre, crest height summer dike, total area behind summerdike]
+
+        Argument:
+            branch: branchname
+        """
+
+        sd = []
+        for css in self.get_crosssection_on_branch(branch):
+            cl = css.get("definition").get("sd_crest").value
+            ta = css.get("definition").get("sd_totalarea").value
+            rkm = self.chainage_to_rkm(branch, css.get("chainage"))
+            sd.append((rkm, cl, ta))
+        return np.array(sd)
+
+    def get_bedlevel_for_branch(self, branch: str):
+        bedlevel = []
+        for css in self.get_crosssection_on_branch(branch):
+            bl = min(css.get("definition").get("levels").value)
+            rkm = self.chainage_to_rkm(branch, css.get("chainage"))
+            bedlevel.append((rkm, bl))
+        return np.array(bedlevel)
+
+    def get_structures_on_branch(self, branch: str, only_compounds: bool = False):
+        compounds = list()
+        for structure in self.structures:
+            if structure.get("branchid").value == branch:
+                if structure.get("compound").value in compounds:
+                    pass
+                else:
+                    compounds.append(structure.get("compound").value)
+                    yield structure
+
+    def get_observationpoint_on_branch(self, branch: str):
+        for op in self.observationpoints:
+            if op.get("branchid").value == branch:
+                yield op
+
+    def get_outgoing_branch(self, node: str):
+        for branch in self.branches:
+            if branch.get("fromnode").value == node:
+                yield branch
+
+    def get_incoming_branch(self, node: str):
+        for branch in self.branches:
+            if branch.get("tonode").value == node:
+                yield branch
+
+    def get_branch(self, id):
+        for branch in self._network.sections.get("branch"):
+            if branch.get("id").value == id:
+                return branch
+
+    def get_branch_length(self, branch: str) -> float:
+        return self.get_branch(branch)["gridpointoffsets"].value[-1]
+
+    def parse_network(self, networkdefinitionfile):
+        data = self._read_deltares_ini(networkdefinitionfile)
+        data.sections["node"] = self._key_to_float(data.sections["node"], ["x", "y"])
+        return data
+
+    def parse_observationpoint(self, observationpointfile):
+        data = self._read_deltares_ini(observationpointfile)
+        data.sections["observationpoint"] = self._key_to_float(
+            data.sections.get("observationpoint"), ["chainage"]
+        )
+
+        for obs in data.sections["observationpoint"]:
+            rkm = self._regex_rkm.search(obs.get("id").value)
+            if rkm:
+                obs["rkm"] = float(rkm[0])
+                self._append_to_bcrkm(
+                    obs["branchid"].value, obs["chainage"].value, obs["rkm"]
+                )
+
+        return data
+
+    def parse_structures(self, structuresfile):
+        data = self._read_deltares_ini(structuresfile)
+        data.sections["structure"] = self._key_to_float(
+            data.sections.get("structure"), ["chainage"]
+        )
+        return data
+
+    def parse_crosssections(self, crosssectiondefinitionfile):
+        data = self._read_deltares_ini(crosssectiondefinitionfile)
+        return data
+
+    def chainage_to_rkm(
+        self, branch: str, chainage: Union[float, Iterable[float]]
+    ) -> Union[float, List[float]]:
+        xy = np.array(self._branch_chainage_rkm[branch])
+        f = interp1d(xy[:, 0], xy[:, 1], fill_value="extrapolate")
+        if not hasattr(chainage, "__iter__"):
+            return f(chainage)
+
+        out = []
+        for ch in chainage:
+            out.append(f(ch))
+        return out
+
+    def figure_network_along_route(
+        self, route: Tuple[str], output_file: Union[str, Path]
+    ):
+        """
+        Plots the network along a route. The
+        """
+        _color_width = "navy"
+        fig, ax = plt.subplots(1, figsize=(15, 8))
+        ax2 = ax.twinx()
+        labels = dict(
+            struct=[None, "kunstwerk"],
+            node=[None, "knoop"],
+            summerdike=[None, "zomerdijkhoogte"],
+            bed=[None, "bodemhoogte"],
+            width=[None, "Zomerbedbreedte"],
+            observationpoints=[None, "Meetstation"],
+        )
+
+        for branch in self.branches:
+            if branch.get("id").value.startswith(route):
+                branch_labels = self._plot_branch(ax=ax, ax2=ax2, branch=branch)
+                for key in labels:
+                    if branch_labels[key] is not None:
+                        labels[key][0] = branch_labels[key]
+
+        for key in labels:
+            if labels[key][0] is None:
+                break
+            labels[key][0].set_label(labels[key][1])
+
+        # style
+        ax.set_title(f"schematisatie\n{'-'.join(route)}")
+        ax.set_xlabel("rivierkilometer")
+
+        ax2.set_ylabel("Breedte [m]")
+        ax.set_ylabel("m+nap")
+        # ax.set_xlim(e._extent_rkm())\
+        ax.set_ylim(-8, 30)
+        ax2.spines["right"].set_color(_color_width)
+        ax2.yaxis.label.set_color(_color_width)
+        ax2.tick_params(axis="y", colors=_color_width)
+        ax2.set_ylim(0, 1000)
+        ax2.grid(False)
+
+        PlotStyles.van_veen()
+        fig, lgd = PlotStyles.van_veen(fig)
+
+        plt.savefig(
+            output_file,
+            bbox_extra_artists=[lgd],
+            bbox_inches="tight",
+        )
+
+    def figure_difference_with_other_network(
+        self, route: Tuple[str], network2: "Network1D", output_file: Union[str, Path]
+    ):
+        """
+        Generates difference figures between two networks
+        """
+
+        fig, axs = plt.subplots(2, 3, figsize=(15, 7))
+
+        variables = [
+            ("Bodemhoogte", 0, 1),
+            ("Breedte zomerbed", 1, 1),
+            ("Zomerdijkhoogte", 2, 1),
+            ("sd_total_volume", 2, 2),
+            ("max_flow_width", 5, 2),
+        ]
+
+        # get data
+        data_1 = None
+        data_2 = None
+        for branch in self.branches:
+            branchname = branch.get("id").value
+            if branchname.startswith(route):
+                data_1 = self._get_data_for_branch(branchname)  # bl1, tw1, cl1, l1
+                data_2 = network2._get_data_for_branch(branchname)
+
+        if (data_1 is None) or (data_2 is None):
+            raise KeyError(
+                "no corresponding branches found for route in of the networks"
+            )
+
+        # output to csv
+        output_file_csv = Path(output_file).with_suffix(".csv")
+        with open(output_file_csv, "w") as f:
+            # name, index of output from self._get_data_for_branch, index of column within that output
+
+            # write header
+            header = "css,rkm," + ",".join(
+                f"{v[0]}_{self.name},{v[0]}_{network2.name},{v[0]}_diff"
+                for v in variables
+            )
+            f.write(header + "\n")
+
+            for i in range(data_1[0].shape[0]):
+                rkm = data_1[0][i][0]
+                info = (data_1[4][i][2], data_2[4][i][2])
+                f.write(f"{info[0]},{rkm}")
+                for v, j, k in variables:
+                    f.write(
+                        f",{data_1[j][i][k]},{data_2[j][i][k]},{data_1[j][i][k]-data_2[j][i][k]}"
+                    )
+                f.write("\n")
+        # plot bedlevel
+        for i, v in enumerate(variables[:3]):
+            label = v[0]
+            (hBed,) = axs[0, i].plot(
+                data_1[i][:, 0], data_1[i][:, 1], "-k", linewidth=2, label=self.name
+            )
+            (hBed,) = axs[0, i].plot(
+                data_2[i][:, 0],
+                data_2[i][:, 1],
+                "--b",
+                linewidth=1,
+                label=network2.name,
+            )
+
+            (hdiff,) = axs[1, i].plot(
+                data_2[i][:, 0], data_1[i][:, 1] - data_2[i][:, 1], "--o", linewidth=2
+            )
+
+        PlotStyles.van_veen()
+
+        fig, lgd = PlotStyles.van_veen(fig)
+        for ax in axs[0]:
+            ax.set_xticklabels([])
+        for ax in axs[1]:
+            ax.set_ylabel("Verschil [m]")
+            ax.set_xlabel("Rivierkilometer")
+
+        suptitle_label = route[0] if len(route) == 1 else "-".join(route)
+        suptitle = fig.suptitle(suptitle_label, y=1.05)
+
+        plt.subplots_adjust(hspace=0)
+        plt.savefig(
+            output_file,
+            bbox_extra_artists=[lgd, suptitle],
+            bbox_inches="tight",
+        )
+
+    def _plot_node(self, ax, node, chainage, branchname):
+        _annotate_y = 20
+        (h,) = ax.plot(
+            self.chainage_to_rkm(branchname, chainage), _annotate_y, "ok", markersize=10
+        )
+
+        return node, h
+
+    def _plot_in_out_branches(self, ax, node, branchname):
+        _annotate_y = 20
+        arrow_out = dict(
+            horizontalalignment="center",
+            fontsize=14,
+            color="b",
+            backgroundcolor="w",
+            arrowprops=dict(
+                arrowstyle="-|>",
+                linewidth=2,
+                linestyle="-",
+                color="#0d38e0",
+                connectionstyle="arc3",
+            ),
+        )
+        arrow_in = dict(
+            horizontalalignment="center",
+            color="b",
+            fontsize=14,
+            backgroundcolor="w",
+            arrowprops=dict(
+                arrowstyle="<|-",
+                linestyle="-",
+                linewidth=2,
+                color="#0d38e0",
+                connectionstyle="arc3",
+            ),
+        )
+        for branch_in in self.get_incoming_branch(node):
+            if not branch_in.get("id").value.startswith(branchname):
+                ax.annotate(
+                    branch_in.get("id").value.upper(),
+                    xy=(self.chainage_to_rkm(branchname, 0), _annotate_y),
+                    xytext=(self.chainage_to_rkm(branchname, 0), _annotate_y + 5),
+                    **arrow_out,
+                )
+
+        for branch_in in self.get_outgoing_branch(node):
+            if not branch_in.get("id").value.startswith(branchname):
+                ax.annotate(
+                    branch_in.get("id").value.upper(),
+                    xy=(self.chainage_to_rkm(branchname, 0), _annotate_y),
+                    xytext=(self.chainage_to_rkm(branchname, 0), _annotate_y - 5),
+                    **arrow_in,
+                )
+
+    def _get_data_for_branch(self, branchname: str) -> Tuple:
+        """
+        Returns bedlevel, section_width, crest_summer_dike, length and css_info
+        in one tuple
+        """
+        bedlevel = self.get_bedlevel_for_branch(branchname)
+        section_width = self.get_section_width_for_branch(branchname)
+        max_width = self.get_maximum_width_for_branch(branchname)
+
+        length = self.get_branch_length(branchname)
+        css_info = self.get_crosssection_rkm_on_branch(branchname)
+
+        return bedlevel, section_width, crest_summer_dike, length, css_info, max_width
+
+    def _plot_branch(self, ax, ax2, branch):
+        branchname = branch.get("id").value
+        _color_width = "navy"
+        _annotate_y = 20
+        hStruct = None
+        hObs = None
+
+        bl, tw, cl, l, _, _ = self._get_data_for_branch(branchname)
+
+        # plot bedlevel
+        (hBed,) = ax.plot(bl[:, 0], bl[:, 1], "-k", linewidth=2)
+
+        # plot main section width
+        (hWidth,) = ax2.plot(tw[:, 0], tw[:, 1], "--", color=_color_width, linewidth=1)
+
+        # plot crest_level
+        mask = cl[:, 2] > 10
+        (hSD,) = ax.plot(cl[mask, 0], cl[mask, 1], "--", color="orange", linewidth=1)
+
+        # Plot branch
+        ax.plot(
+            [self.chainage_to_rkm(branchname, 0), self.chainage_to_rkm(branchname, l)],
+            [_annotate_y] * 2,
+            "-k",
+            linewidth=3,
+        )
+
+        # Plot nodes
+        node, hNode = self._plot_node(
+            ax=ax, node=branch.get("tonode").value, chainage=l, branchname=branchname
+        )
+        node, _ = self._plot_node(
+            ax=ax, node=branch.get("fromnode").value, chainage=0, branchname=branchname
+        )
+        self._plot_in_out_branches(ax=ax, node=node, branchname=branchname)
+
+        # Plot structures
+        for structure in self.get_structures_on_branch(branchname, only_compounds=True):
+            x = self.chainage_to_rkm(branchname, structure.get("chainage").value)
+            (hStruct,) = ax.plot(x, _annotate_y, "^", markersize=15, color="#b20000")
+            ax.text(
+                x,
+                _annotate_y - 1,
+                structure.get("compoundname").value.upper(),
+                color="#b20000",
+                fontsize=14,
+                rotation=-10,
+                verticalalignment="top",
+            )
+
+        # plot observationpoints
+        for observationpoint in self.get_observationpoint_on_branch(branchname):
+            if not observationpoint.get("branchid").value.startswith(branchname):
+                continue
+            oname = observationpoint.get("id").value
+            ochain = observationpoint.get("chainage").value
+            if "lmw" in oname:
+                orkm = self.chainage_to_rkm(branchname, ochain)
+
+                (hObs,) = ax.plot(
+                    orkm, _annotate_y, ".", color="#00cc96", markersize=15
+                )
+
+        return dict(
+            struct=hStruct,
+            node=hNode,
+            summerdike=hSD,
+            bed=hBed,
+            width=hWidth,
+            observationpoints=hObs,
+        )
+
+    def _append_to_bcrkm(self, branch, chainage, rkm):
+        if branch not in self._branch_chainage_rkm:
+            self._branch_chainage_rkm[branch] = list()
+        self._branch_chainage_rkm[branch].append((chainage, rkm))
+
+    def _read_deltares_ini(self, networkdefinitionfile):
+        return DeltaresConfig(networkdefinitionfile)
+
+    @staticmethod
+    def _key_to_float(data, keys: List[str]):
+        for node in data:
+            for key in keys:
+                node[key].value = float(node[key].value)
+        return data
+
+    def _extent_rkm(self):
+        rkm_min = 1e10
+        rkm_max = 1e-10
+        for branch, arr in self._branch_chainage_rkm.items():
+            if branch in self._ignore_branchlist:
+                continue
+            arr = np.array(arr)
+            rkm_min = min(rkm_min, min(arr[:, 1]))
+            rkm_max = max(rkm_max, max(arr[:, 1]))
+
+            print(f"branch {branch}: {rkm_min}, {rkm_max}")
+
+        return rkm_min, rkm_max
+
+
+class Convert2D:
+    """
+    Class to convert 2D input to 1D input
+    """
+
+    def _convert_bc(
+        self,
+        file2d: Union[str, Path],
+        file1d: Union[str, Path],
+        outputfile: Union[str, Path],
+        is_boundary: bool = False,
+    ):
+
+        bc1d = DeltaresConfig(file1d)
+
+        bc2d = DeltaresConfig(file2d)
+        if is_boundary:
+            bc1d = self._overwrite_matching(
+                bc1d, bc2d, "boundary", "forcing", truncate_2d=-5
+            )
+        else:
+            bc1d = self._overwrite_matching(
+                bc1d, bc2d, "lateraldischarge", "forcing", truncate_2d=40
+            )
+
+        bc1d.to_file(outputfile)
+
+    def _overwrite_matching(
+        self, bc1d, bc2d, sectionname_1d, sectionname_2d, truncate_2d: int = 40
+    ) -> DeltaresConfig:
+        # find matches=
+
+        names_2d = [
+            name[0][:truncate_2d]
+            for name in bc2d.list_parameters(sectionname_2d, "name")
+        ]
+        names_1d = [name[0] for name in bc1d.list_parameters(sectionname_1d, "name")]
+
+        # match 1D to 2D truncated
+        for index_1d, name_1d in enumerate(names_1d):
+            try:
+                index_2d = names_2d.index(name_1d)
+            except ValueError:
+                print(f"Warning: no match not found for {name_1d}")
+                continue
+
+            # overwrite data
+            bc1d.sections[sectionname_1d][index_1d].timeseries = bc2d.sections[
+                sectionname_2d
+            ][index_2d].timeseries
+            for key in ["function", "time-interpolation", "quantity", "unit"]:
+                bc1d.sections[sectionname_1d][index_1d].parameters[key] = bc2d.sections[
+                    sectionname_2d
+                ][index_2d].parameters[key]
+
+        return bc1d