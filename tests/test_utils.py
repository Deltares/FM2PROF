--- conflicted
+++ resolved
@@ -1,12 +1,13 @@
 import os
 import shutil
+from datetime import datetime
+from pathlib import Path
+
 import pytest
-from pathlib import Path
+
 from fm2prof import Project
-from fm2prof.utils import GenerateCrossSectionLocationFile, Compare1D2D, VisualiseOutput
+from fm2prof.utils import Compare1D2D, GenerateCrossSectionLocationFile, VisualiseOutput
 from tests.TestUtils import TestUtils
-
-from datetime import datetime
 
 _root_output_dir = None
 
@@ -14,86 +15,49 @@
 class Test_GenerateCrossSectionLocationFile:
     def test_given_networkdefinitionfile_cssloc_file_is_generated(self, tmp_path: Path):
         # 1. Set up initial test data
-<<<<<<< HEAD
-        path_1d = TestUtils.get_local_test_file(
-            "cases/case_02_compound/Model_SOBEK/dimr/dflow1d/NetworkDefinition.ini"
-        )
+        path_1d = TestUtils.get_local_test_file("cases/case_02_compound/Model_SOBEK/dimr/dflow1d/NetworkDefinition.ini")
 
         output_file = tmp_path / "cross_section_locations.xyz"
-=======
+
+        # 2. Set Expectations
+
+        # 3. Run test
+        GenerateCrossSectionLocationFile(network_definition_file=path_1d, crossection_location_file=output_file)
+
+        # 4. verify
+        assert output_file.is_file()
+
+    def test_given_branchrulefile_output_is_generated(self, tmp_path: Path):
+        # 1. Set up initial test data
         path_1d = TestUtils.get_local_test_file("cases/case_02_compound/Model_SOBEK/dimr/dflow1d/NetworkDefinition.ini")
-        output_file = TestUtils.get_local_test_file("cases/case_02_compound/Data/cross_section_locations.xyz")
->>>>>>> ae8ad5b3
-
-        # 2. Set Expectations
-
-        # 3. Run test
-        GenerateCrossSectionLocationFile(network_definition_file=path_1d, crossection_location_file=output_file)
-
-        # 4. verify
-        assert output_file.is_file()
-
-<<<<<<< HEAD
-    def test_given_branchrulefile_output_is_generated(self, tmp_path: Path):
-        # 1. Set up initial test data
-        path_1d = TestUtils.get_local_test_file(
-            "cases/case_02_compound/Model_SOBEK/dimr/dflow1d/NetworkDefinition.ini"
-        )
         output_file = tmp_path / "cross_section_locations_new.xyz"
-=======
-    def test_given_branchrulefile_output_is_generated(self):
-        # 1. Set up initial test data
-        path_1d = TestUtils.get_local_test_file("cases/case_02_compound/Model_SOBEK/dimr/dflow1d/NetworkDefinition.ini")
-        output_file = TestUtils.get_local_test_file("cases/case_02_compound/Data/cross_section_locations_new.xyz")
-        if output_file.is_file():
-            os.remove(output_file)
->>>>>>> ae8ad5b3
 
         branch_rule_file = TestUtils.get_local_test_file("cases/case_02_compound/Data/branchrules_onlyfirst.ini")
         # 2. Set Expectations
 
         # 3. Run test
         GenerateCrossSectionLocationFile(
-<<<<<<< HEAD
             networkdefinitionfile=path_1d,
             crossectionlocationfile=output_file,
             branchrulefile=branch_rule_file,
-=======
-            network_definition_file=path_1d, crossection_location_file=output_file, branchrule_file=branch_rule_file
->>>>>>> ae8ad5b3
         )
 
         # 4. verify
         assert output_file.is_file()
 
-<<<<<<< HEAD
     def test_given_branchrule_exceptions_output_is_generated(self, tmp_path: Path):
         # 1. Set up initial test data
-        path_1d = TestUtils.get_local_test_file(
-            "cases/case_02_compound/Model_SOBEK/dimr/dflow1d/NetworkDefinition.ini"
-        )
+        path_1d = TestUtils.get_local_test_file("cases/case_02_compound/Model_SOBEK/dimr/dflow1d/NetworkDefinition.ini")
         output_file = tmp_path / "cross_section_locations_new.xyz"
-=======
-    def test_given_branchrule_exceptions_output_is_generated(self):
-        # 1. Set up initial test data
-        path_1d = TestUtils.get_local_test_file("cases/case_02_compound/Model_SOBEK/dimr/dflow1d/NetworkDefinition.ini")
-        output_file = TestUtils.get_local_test_file("cases/case_02_compound/Data/cross_section_locations_new.xyz")
-        if output_file.is_file():
-            os.remove(output_file)
->>>>>>> ae8ad5b3
 
         branch_rule_file = TestUtils.get_local_test_file("cases/case_02_compound/Data/branchrules_exceptions.ini")
         # 2. Set Expectations
 
         # 3. Run test
         GenerateCrossSectionLocationFile(
-<<<<<<< HEAD
             networkdefinitionfile=path_1d,
             crossectionlocationfile=output_file,
             branchrulefile=branch_rule_file,
-=======
-            network_definition_file=path_1d, crossection_location_file=output_file, branchrule_file=branch_rule_file
->>>>>>> ae8ad5b3
         )
 
         # 4. verify
@@ -103,21 +67,10 @@
 class Test_VisualiseOutput:
     def test_when_branch_not_in_branches_raise_exception(self):
         # 1. Set up initial test data
-<<<<<<< HEAD
-        project_config = TestUtils.get_local_test_file(
-            "cases/case_02_compound/fm2prof_config.ini"
-        )
-        project = Project(project_config)
-
-        vis = VisualiseOutput(
-            project.get_output_directory(), logger=project.get_logger()
-        )
-=======
         project_config = TestUtils.get_local_test_file("cases/case_02_compound/fm2prof_config.ini")
         project = Project(project_config)
 
         vis = VisualiseOutput(project.get_output_directory(), logger=project.get_logger())
->>>>>>> ae8ad5b3
 
         # 2. Set expectations
         error_snippet = "not in known branches:"
@@ -132,21 +85,6 @@
     def test_when_branch_in_branches_produce_figure(self):
         # 1. Set up initial test data
         # 1. Set up initial test data
-<<<<<<< HEAD
-        project_config = TestUtils.get_local_test_file(
-            "cases/case_02_compound/fm2prof_config.ini"
-        )
-        project = Project(project_config)
-
-        vis = VisualiseOutput(
-            project.get_output_directory(), logger=project.get_logger()
-        )
-
-        # 2. Set expectations
-        output_dir = TestUtils.get_local_test_file(
-            "cases/case_02_compound/output/figures/roughness"
-        )
-=======
         project_config = TestUtils.get_local_test_file("cases/case_02_compound/fm2prof_config.ini")
         project = Project(project_config)
 
@@ -154,14 +92,13 @@
 
         # 2. Set expectations
         output_dir = TestUtils.get_local_test_file("cases/case_02_compound/output/figures/roughness")
->>>>>>> ae8ad5b3
 
         if output_dir.is_dir():
             shutil.rmtree(output_dir)
         os.mkdir(output_dir)
 
         output_file = TestUtils.get_local_test_file(
-            "cases/case_02_compound/output/figures/roughness/roughness_longitudinal_channel1.png"
+            "cases/case_02_compound/output/figures/roughness/roughness_longitudinal_channel1.png",
         )
 
         # 3. Run test
@@ -172,29 +109,17 @@
 
     def test_when_given_output_css_figure_produced(self):
         # 1. Set up initial test data
-<<<<<<< HEAD
-        project_config = TestUtils.get_local_test_file(
-            "cases/case_02_compound/fm2prof_config.ini"
-        )
-=======
         project_config = TestUtils.get_local_test_file("cases/case_02_compound/fm2prof_config.ini")
->>>>>>> ae8ad5b3
         project = Project(project_config)
         vis = VisualiseOutput(project.get_output_directory(), logger=project.get_logger())
 
         # 2. Set expectations
-<<<<<<< HEAD
-        output_dir = TestUtils.get_local_test_file(
-            "cases/case_02_compound/output/figures/cross_sections"
-        )
-=======
         output_dir = TestUtils.get_local_test_file("cases/case_02_compound/output/figures/cross_sections")
->>>>>>> ae8ad5b3
         if output_dir.is_dir():
             shutil.rmtree(output_dir)
         os.mkdir(output_dir)
         output_file = TestUtils.get_local_test_file(
-            "cases/case_02_compound/output/figures/cross_sections/channel1_125.000.png"
+            "cases/case_02_compound/output/figures/cross_sections/channel1_125.000.png",
         )
 
         # 3. Run test
@@ -208,13 +133,7 @@
 class Test_Compare1D2D:
     def test_when_no_netcdf_but_csv_present_class_initialises(self):
         # 1. Set up initial test data
-<<<<<<< HEAD
-        project_config = TestUtils.get_local_test_file(
-            "compare1d2d/rijn-j22_6-v1a2/sobek-rijn-j22.ini"
-        )
-=======
-        project_config = TestUtils.get_local_test_file("compare1d2d/rijn-j22_6-v1a2/sobek-rijn-j22.ini")
->>>>>>> ae8ad5b3
+        project_config = TestUtils.get_local_test_file("compare1d2d/rijn-j22_6-v1a2/sobek-rijn-j22.ini")
         project = Project(project_config)
 
         # 2. Run test
@@ -231,13 +150,7 @@
 
     def test_statistics_to_file(self):
         # 1. Set up initial test data
-<<<<<<< HEAD
-        project_config = TestUtils.get_local_test_file(
-            "compare1d2d/rijn-j22_6-v1a2/sobek-rijn-j22.ini"
-        )
-=======
-        project_config = TestUtils.get_local_test_file("compare1d2d/rijn-j22_6-v1a2/sobek-rijn-j22.ini")
->>>>>>> ae8ad5b3
+        project_config = TestUtils.get_local_test_file("compare1d2d/rijn-j22_6-v1a2/sobek-rijn-j22.ini")
         project = Project(project_config)
         plotter = Compare1D2D(
             project=project,
@@ -249,13 +162,7 @@
 
         # 2. Set expectations
         # this file should exist
-<<<<<<< HEAD
-        output_file = TestUtils.get_local_test_file(
-            "compare1d2d/rijn-j22_6-v1a2/output/error_statistics.csv"
-        )
-=======
         output_file = TestUtils.get_local_test_file("compare1d2d/rijn-j22_6-v1a2/output/error_statistics.csv")
->>>>>>> ae8ad5b3
 
         # 3. Run test
         plotter.statistics_to_file()
@@ -265,24 +172,14 @@
 
     def test_figure_longitudinal(self):
         # 1. Set up initial test data
-<<<<<<< HEAD
-        project_config = TestUtils.get_local_test_file(
-            "compare1d2d/rijn-j22_6-v1a2/sobek-rijn-j22.ini"
-        )
-        project = Project(project_config)
-        plotter = Compare1D2D(
-            project=project, start_time=datetime(year=2000, month=1, day=5)
-        )
-=======
         project_config = TestUtils.get_local_test_file("compare1d2d/rijn-j22_6-v1a2/sobek-rijn-j22.ini")
         project = Project(project_config)
         plotter = Compare1D2D(project=project, start_time=datetime(year=2000, month=1, day=5))
->>>>>>> ae8ad5b3
-
-        # 2. Set expectations
-        # this file should exist
-        output_file = TestUtils.get_local_test_file(
-            "compare1d2d/rijn-j22_6-v1a2/output/figures/longitudinal/BR-PK-IJ.png"
+
+        # 2. Set expectations
+        # this file should exist
+        output_file = TestUtils.get_local_test_file(
+            "compare1d2d/rijn-j22_6-v1a2/output/figures/longitudinal/BR-PK-IJ.png",
         )
 
         # 3. Run test
@@ -293,55 +190,24 @@
 
     def test_figure_discharge(self):
         # 1. Set up initial test data
-<<<<<<< HEAD
-        project_config = TestUtils.get_local_test_file(
-            "compare1d2d/rijn-j22_6-v1a2/sobek-rijn-j22.ini"
-        )
-        project = Project(project_config)
-        plotter = Compare1D2D(
-            project=project, start_time=datetime(year=2000, month=1, day=5)
-        )
-=======
         project_config = TestUtils.get_local_test_file("compare1d2d/rijn-j22_6-v1a2/sobek-rijn-j22.ini")
         project = Project(project_config)
         plotter = Compare1D2D(project=project, start_time=datetime(year=2000, month=1, day=5))
->>>>>>> ae8ad5b3
-
-        # 2. Set expectations
-        # this file should exist
-        output_file = TestUtils.get_local_test_file(
-            "compare1d2d/rijn-j22_6-v1a2/output/figures/discharge/Pannerdensche Kop.png"
-        )
-
-        # 3. Run test
-<<<<<<< HEAD
-        plotter.figure_compare_discharge_at_stations(
-            stations=["WL_869.00", "PK_869.00"], title="Pannerdensche Kop"
-        )
-=======
+
+        # 2. Set expectations
+        # this file should exist
+        output_file = TestUtils.get_local_test_file(
+            "compare1d2d/rijn-j22_6-v1a2/output/figures/discharge/Pannerdensche Kop.png",
+        )
+
+        # 3. Run test
         plotter.figure_compare_discharge_at_stations(stations=["WL_869.00", "PK_869.00"], title="Pannerdensche Kop")
->>>>>>> ae8ad5b3
 
         # 4. Verify expectations
         assert output_file.is_file()
 
     def test_figure_at_station(self):
         # 1. Set up initial test data
-<<<<<<< HEAD
-        project_config = TestUtils.get_local_test_file(
-            "compare1d2d/cases/case1/fm2prof.ini"
-        )
-        project = Project(project_config)
-        plotter = Compare1D2D(
-            project=project, start_time=datetime(year=2000, month=1, day=5)
-        )
-
-        # 2. Set expectations
-        # this file should exist
-        output_file = TestUtils.get_local_test_file(
-            "compare1d2d/cases/case1/output/figures/stations/NR_919.00.png"
-        )
-=======
         project_config = TestUtils.get_local_test_file("compare1d2d/cases/case1/fm2prof.ini")
         project = Project(project_config)
         plotter = Compare1D2D(project=project, start_time=datetime(year=2000, month=1, day=5))
@@ -349,7 +215,6 @@
         # 2. Set expectations
         # this file should exist
         output_file = TestUtils.get_local_test_file("compare1d2d/cases/case1/output/figures/stations/NR_919.00.png")
->>>>>>> ae8ad5b3
 
         # 3. Run test
         plotter.figure_at_station("NR_919.00")
@@ -361,32 +226,22 @@
         # 1. Set up initial test data
         styles = ["van_veen", "sito"]
 
-<<<<<<< HEAD
-        project_config = TestUtils.get_local_test_file(
-            "compare1d2d/rijn-j22_6-v1a2/sobek-rijn-j22.ini"
-        )
-=======
-        project_config = TestUtils.get_local_test_file("compare1d2d/rijn-j22_6-v1a2/sobek-rijn-j22.ini")
->>>>>>> ae8ad5b3
-        project = Project(project_config)
-
-        # 2. Set expectations
-        # this file should exist
-        output_file = TestUtils.get_local_test_file(
-            "compare1d2d/rijn-j22_6-v1a2/output/figures/longitudinal/BR-PK-IJ.png"
+        project_config = TestUtils.get_local_test_file("compare1d2d/rijn-j22_6-v1a2/sobek-rijn-j22.ini")
+        project = Project(project_config)
+
+        # 2. Set expectations
+        # this file should exist
+        output_file = TestUtils.get_local_test_file(
+            "compare1d2d/rijn-j22_6-v1a2/output/figures/longitudinal/BR-PK-IJ.png",
         )
 
         # 3. Run test
         for style in styles:
-<<<<<<< HEAD
             plotter = Compare1D2D(
                 project=project,
                 start_time=datetime(year=2000, month=1, day=5),
                 style=style,
             )
-=======
-            plotter = Compare1D2D(project=project, start_time=datetime(year=2000, month=1, day=5), style=style)
->>>>>>> ae8ad5b3
 
             plotter.figure_longitudinal(route=["BR", "PK", "IJ"], stat="last25")
 
